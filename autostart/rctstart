#!/bin/sh
### BEGIN INIT INFO
# Provides: rctstart
<<<<<<< HEAD
# Required-Start: $portmap $time $remote_fs
=======
# Required-Start: $portmap $time $remote_fs 
>>>>>>> 073608e7
# Required-Stop:
# Default-Start: 2 3 4 5
# Default-Stop: 0 1 6
# Short-Description: Start radio collar tracker payload on switch
### END INIT INFO
# setup here
log="/home/pi/rct.log"
echo "$(timestamp): Starting..." >> $log
switch_num="4"

switch_dir="/sys/class/gpio/gpio$switch_num"
timestamp(){
	date
}

# check for autostart file!
if [ ! -e "/home/pi/autostart" ]
	then
		echo "$(timestamp): Autostart not found!" >> $log
	exit
fi

echo $switch_num > /sys/class/gpio/export
stateVal="startWait"
while true
do
	case $stateVal in
		"startWait" )
		# State 1 - wait for start
		switchVal=`cat $switch_dir/value`
			until [ "$switchVal" = "0" ]; do
				sleep 3
				switchVal=`cat $switch_dir/value`
			done
			echo "$(timestamp): Received start signal!" >> $log
			stateVal="startgo"
			;;
		"startgo" )
		# State 2 - go for start, initialize
			/home/pi/radio_collar_tracker/sdr_starter.sh &
			sdr_starter_pid=$!
			echo "$(timestamp): Started program!" >> $log
			runNum=`/home/pi/radio_collar_tracker/getRunNum.py -e /home/pi/rct/`
			echo "$(timestamp): $runNum" >> $log
			stateVal="endWait"
			;;
		"endWait" )
			switchVal=`cat $switch_dir/value`
			until [ "$switchVal" = "1" ]; do
				sleep 3
				switchVal=`cat $switch_dir/value`
			done
			echo "$(timestamp): Received stop signal!" >> $log
			stateVal="endgo"
			;;
		"endgo" )
			/bin/kill -s TERM $sdr_starter_pid
			# killall ct -s INT
			echo "$(timestamp): Ended program!" >> $log
			echo "$(timestamp): Begin dmesg dump" >> $log
			dmesg >> $log
			echo "$(timestamp): end dmesg dump" >> $log
			stateVal="startWait"
			;;
	esac
done<|MERGE_RESOLUTION|>--- conflicted
+++ resolved
@@ -1,11 +1,7 @@
 #!/bin/sh
 ### BEGIN INIT INFO
 # Provides: rctstart
-<<<<<<< HEAD
 # Required-Start: $portmap $time $remote_fs
-=======
-# Required-Start: $portmap $time $remote_fs 
->>>>>>> 073608e7
 # Required-Stop:
 # Default-Start: 2 3 4 5
 # Default-Stop: 0 1 6
