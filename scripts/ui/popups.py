--- conflicted
+++ resolved
@@ -1,5 +1,5 @@
 from RCTComms.comms import gcsComms
-from RCTComms.transport import RCTTCPServer
+from RCTComms.transport import RCTTCPClient
 import rctCore
 from PyQt5.QtCore import QRegExp
 from PyQt5.QtWidgets import *
@@ -250,15 +250,16 @@
     '''
     Custom Dialog widget to facilitate connecting to the drone
     '''
-    def __init__(self, portVal):
+    def __init__(self, portVal, parent):
         '''
         Creates new ConnectionDialog widget
         Args:
             portVal: the port value used
         '''
         super(ConnectionDialog, self).__init__()
+        self.parent = parent
         self.setWindowTitle('Connect Settings')
-        self.page = ConnectionDialogPage(portVal)
+        self.page = ConnectionDialogPage(portVal, self)
         self.portVal = portVal
         self.addPage(self.page)
         self.resize(640,480)
@@ -268,28 +269,20 @@
         '''
         Internal Function to submit user inputted connection settings
         '''
-<<<<<<< HEAD
         self.portVal = int(self.page.portEntry.text())
-=======
-        try:
-            # TODO: GCS should be server, not client
+
+        if not self.parent.towerMode:
             self.port = RCTTCPClient(
                 addr=self.page.addrEntry.text(), port=int(self.page.portEntry.text()))
-            self.comms = gcsComms(self.port, self)
-            self.model = rctCore.MAVModel(self.comms)
-            self.model.start()
-            self.__parent.systemSettingsWidget.connectionMade()
-        except:
-            WarningMessager.showWarning("Please specify valid connection settings")
-            return
->>>>>>> 4fb6c7e8
+            self.parent.connectionHandler(self.port, 0)
+            self.parent._transport = self.port
 
 class ConnectionDialogPage(QWizardPage):
     '''
     Custom DialogPage widget - Allows the user to configure
     settings to connect to the drone
     '''
-    def __init__(self, portVal):
+    def __init__(self, portVal, parent):
         '''
         Creates a new AddTargetDialog
         Args:
@@ -298,6 +291,7 @@
         super(ConnectionDialogPage, self).__init__()
         self.__portEntryVal = portVal # default value
         self.portEntry = None # default value
+        self.__parent = parent
 
         self.__createWidget()
 
@@ -328,6 +322,19 @@
         self.portEntry.setText(str(self.__portEntryVal))
         frm_port.addWidget(self.portEntry)
 
+        if not self.__parent.parent.towerMode:
+            frm_addr = QHBoxLayout()
+            frm_addr.addStretch(1)
+
+            lbl_addr = QLabel('Address')
+            frm_addr.addWidget(lbl_addr)
+            self.addrEntry = QLineEdit()
+
+            self.addrEntry.setText('127.0.0.1')
+            frm_addr.addWidget(self.addrEntry)
+
+            frm_holder.addLayout(frm_addr)
+
         #-----
         frm_holder.addLayout(frm_port)
         frm_holder.addLayout(frm_conType)
