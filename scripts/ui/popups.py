--- conflicted
+++ resolved
@@ -251,15 +251,11 @@
     '''
     Custom Dialog widget to facilitate connecting to the drone
     '''
-<<<<<<< HEAD
     def __init__(self,
             parent: QWidget,
             default_ip: str = '127.0.0.1',
             default_port: int = 9000,
             default_protocol: str = 'tcp'):
-=======
-    def __init__(self, portVal, parent):
->>>>>>> db1c5e7f
         '''
         Creates new ConnectionDialog widget
         Args:
@@ -268,7 +264,6 @@
         super(ConnectionDialog, self).__init__()
         self.parent = parent
         self.setWindowTitle('Connect Settings')
-<<<<<<< HEAD
         self.page = ConnectionDialogPage(self,
             default_ip=default_ip,
             default_port=default_port,
@@ -280,11 +275,6 @@
         self.model = None
         self.addr = None
         self.port_num = None
-=======
-        self.page = ConnectionDialogPage(portVal, self)
-        self.portVal = portVal
-        self.addPage(self.page)
->>>>>>> db1c5e7f
         self.resize(640,480)
         self.button(QWizard.FinishButton).clicked.connect(lambda:self.submit())
 
@@ -292,7 +282,6 @@
         '''
         Internal Function to submit user inputted connection settings
         '''
-<<<<<<< HEAD
         try:
             # TODO: GCS should be server, not client
             self.addr = self.page.addrEntry.text()
@@ -306,8 +295,6 @@
         except:
             WarningMessager.showWarning("Please specify valid connection settings")
             return
-=======
-        self.portVal = int(self.page.portEntry.text())
 
         if self.parent.options['towerMode']:
             self.port = RCTTCPServer(self.portVal, self.parent.connectionHandler)
@@ -322,29 +309,25 @@
                 self.port.close()
                 return
         self.parent._transport = self.port
->>>>>>> db1c5e7f
 
 class ConnectionDialogPage(QWizardPage):
     '''
     Custom DialogPage widget - Allows the user to configure
     settings to connect to the drone
     '''
-<<<<<<< HEAD
     def __init__(self,
             parent: QWidget,
             default_ip: str = '127.0.0.1',
             default_port: int = 9000,
             default_protocol: str = 'tcp'):
-=======
-    def __init__(self, portVal, parent):
->>>>>>> db1c5e7f
         '''
         Creates a new AddTargetDialog
         Args:
             portVal: The port value used
         '''
-<<<<<<< HEAD
-        super(ConnectionDialogPage, self).__init__(parent)
+        super(ConnectionDialogPage, self).__init__()
+        self.__portEntryVal = portVal # default value
+        self.portEntry = None # default value
         self.__parent = parent
         self.__port_entry_val = default_port # default value
         self.portEntry = None # default value
@@ -355,13 +338,6 @@
         self.comms = None
         self.model = None
 
-=======
-        super(ConnectionDialogPage, self).__init__()
-        self.__portEntryVal = portVal # default value
-        self.portEntry = None # default value
-        self.__parent = parent
->>>>>>> db1c5e7f
-
         self.__createWidget()
 
 
@@ -378,7 +354,6 @@
         lbl_conType = QLabel('Connection Type:')
         frm_conType.addWidget(lbl_conType)
 
-<<<<<<< HEAD
         btn_tcp = QCheckBox('TCP')
         if self.__protocol_val == 'tcp':
             btn_tcp.setChecked(True)
@@ -387,12 +362,6 @@
         frm_conType.addWidget(btn_tcp)
 
         frm_port = QVBoxLayout()
-=======
-        btn_TCP = QCheckBox('TCP')
-        frm_conType.addWidget(btn_TCP)
-        #-----
-        frm_port = QHBoxLayout()
->>>>>>> db1c5e7f
         frm_port.addStretch(1)
 
         lbl_port = QLabel('Port')
@@ -402,21 +371,15 @@
         self.portEntry.setText(str(self.__port_entry_val))
         frm_port.addWidget(self.portEntry)
 
-<<<<<<< HEAD
-        self.addrEntry = QLineEdit()
-        self.addrEntry.setText(self.__addr_entry_val)
-        frm_port.addWidget(self.addrEntry)
-=======
         if not self.__parent.parent.options['towerMode']:
             frm_addr = QHBoxLayout()
             frm_addr.addStretch(1)
->>>>>>> db1c5e7f
 
             lbl_addr = QLabel('Address')
             frm_addr.addWidget(lbl_addr)
             self.addrEntry = QLineEdit()
 
-            self.addrEntry.setText('127.0.0.1')
+            self.addrEntry.setText(self.__addr_entry_val)
             frm_addr.addWidget(self.addrEntry)
 
             frm_holder.addLayout(frm_addr)
