--- conflicted
+++ resolved
@@ -403,11 +403,7 @@
         '''
         Helper method to enable system settings buttons once connection is made
         '''
-<<<<<<< HEAD
-        self.updateGUIOptionVars() 
-=======
         self.updateGUIOptionVars()
->>>>>>> 47804bcd
         self.btn_addTarget.setEnabled(True)
         self.btn_clearTargs.setEnabled(True)
         self.btn_submit.setEnabled(True)
@@ -422,4 +418,5 @@
         self.btn_addTarget.setEnabled(False)
         self.btn_clearTargs.setEnabled(False)
         self.btn_submit.setEnabled(False)
-        self.btn_advSettings.setEnabled(False)+        self.btn_advSettings.setEnabled(False)
+        self.__root._systemConnectionTab.updateText("System: No Connection")