--- conflicted
+++ resolved
@@ -404,10 +404,7 @@
         self.btn_clearTargs.setEnabled(True)
         self.btn_submit.setEnabled(True)
         self.btn_advSettings.setEnabled(True)
-<<<<<<< HEAD
-=======
         self.__root.statusWidget.updateGUIOptionVars()
->>>>>>> 1d81cdc3
 
     def disconnected(self):
         '''
