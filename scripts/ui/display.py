import utm
import logging
import rctCore
from PyQt5.QtWidgets import QGridLayout, QLabel, QPushButton, QVBoxLayout, QWidget, QFileDialog, QMainWindow, QScrollArea
import queue as q
import configparser
import json
from ui.popups import *
from ui.controls import *
from ui.map import *
from functools import partial
from RCTComms.transport import RCTTCPServer

class GCS(QMainWindow):
    '''
    Ground Control Station GUI
    '''

    SBWidth = 500

    defaultTimeout = 5

    defaultPortVal = 9000
<<<<<<< HEAD

=======
    
>>>>>>> a8549a48
    sig = pyqtSignal()

    def __init__(self):
        '''
        Creates the GCS Application Object
        '''
        super().__init__()
        self.__log = logging.getLogger('rctGCS.GCS')
        self.portVal = self.defaultPortVal
        self._server = None
        self._mavModels = {}
        self._mavModel = None
        self._buttons = []
        self._systemConnectionTab = None
        self.systemSettingsWidget = None
        self.__missionStatusText = "Start Recording"
        self.__missionStatusBtn = None
        self.innerFreqFrame = None
        self.freqElements = []
        self.targEntries = {}
        self.mapControl = None
        self.mapOptions = None
        self.mapDisplay = None
        self.mainThread = None
        self.testFrame = None
        self.pingSheetCreated = False
        self.__createWidgets()
        for button in self._buttons:
            button.config(state='disabled')

        self.queue = q.Queue()
        self.sig.connect(self.execute_inmain, Qt.QueuedConnection)
        self.__startServer()

    def execute_inmain(self):
        while not self.queue.empty():
            (fn, coord, frequency, numPings) = self.queue.get()
            fn(coord, frequency, numPings)

    def __registerModelCallbacks(self):
        self._mavModel.registerCallback(
            rctCore.Events.Heartbeat, self.__heartbeatCallback)
        self._mavModel.registerCallback(
            rctCore.Events.Exception, self.__handleRemoteException)
        self._mavModel.registerCallback(
            rctCore.Events.VehicleInfo, self.__handleVehicleInfo)
        self._mavModel.registerCallback(
            rctCore.Events.NewPing, self.__handleNewPing)
        self._mavModel.registerCallback(
            rctCore.Events.NewEstimate, self.__handleNewEstimate)
        self._mavModel.registerCallback(
            rctCore.Events.ConeInfo, self.__handleNewCone)

    def __startServer(self):
        if self._server is not None:
            self._server.close()
        self._server = RCTTCPServer(self.portVal, self.__connectionHandler)
        if self._server is not None:
            self._server.open()
        else:
            print("Server could not be started")
<<<<<<< HEAD

    def __connectionHandler(self, connection, id):
        print("connect id: " + str(id))
        comms = gcsComms(connection, partial(self.__disconnectHandler, id))
        model = rctCore.MAVModel(comms)
        print('about to start model')
        model.start()
        self._mavModels[id] = model
        print(self._mavModels)
=======
        
    def __connectionHandler(self, connection, id):
        comms = gcsComms(connection, partial(self.__disconnectHandler, id))
        model = rctCore.MAVModel(comms)
        model.start()
        self._mavModels[id] = model
>>>>>>> a8549a48
        if self._mavModel is None:
            self._mavModel = model
            self.__registerModelCallbacks()
        self.updateConnectionsLabel()
<<<<<<< HEAD
        self.systemSettingsWidget.connectionMade()
        self.__log.info('Connected {}'.format(id))

    def __disconnectHandler(self, id):
        # debugging
        print("disconnect id: " + str(id))
        print("mav list: ", end='')
        print(self._mavModels)

=======
        self.__log.info('Connected {}'.format(id))
        
    def __disconnectHandler(self, id):
>>>>>>> a8549a48
        mavModel = self._mavModels[id]
        del self._mavModels[id]
        if (mavModel == self._mavModel):
            self._mavModel = None
<<<<<<< HEAD
        if len(self._mavModels) == 0:
            self.systemSettingsWidget.disconnected()
        self.updateConnectionsLabel()
        self.__log.info('Disconnected {}'.format(id))

=======
        self.updateConnectionsLabel()
        self.__log.info('Disconnected {}'.format(id))
        
>>>>>>> a8549a48
    def updateConnectionsLabel(self):
        numConnections = len(self._mavModels)
        label = "System: No Connection"
        if numConnections == 1:
            label = "System: 1 Connection"
        elif numConnections > 1:
            label = "System: {} Connections".format(numConnections)
        self._systemConnectionTab.updateText(label)
<<<<<<< HEAD

=======
    
>>>>>>> a8549a48
    def mainloop(self, n=0):
        '''
        Main Application Loop
        :param n:
        :type n:
        '''

    def __heartbeatCallback(self):
        '''
        Internal Heartbeat callback
        '''
        self.statusWidget.updateGUIOptionVars()

    def __startCommand(self):
        '''
        Internal callback to send the start command
        '''

    def __stopCommand(self):
        '''
        Internal callback to send the stop command
        '''

    def __noHeartbeat(self):
        '''
        Internal callback for the no heartbeat state
        '''
        for button in self._buttons:
            button.config(state='disabled')
        WarningMessager.showWarning("No Heartbeats Received")

    def __handleNewEstimate(self):
        '''
        Internal callback to handle when a new estimate is received
        '''
        freqList = self._mavModel.EST_mgr.getFrequencies()
        for frequency in freqList:
            params, stale, res = self._mavModel.EST_mgr.getEstimate(frequency)

            zone, let = self._mavModel.EST_mgr.getUTMZone()
            coord = utm.to_latlon(params[0], params[1], zone, let)

            numPings = self._mavModel.EST_mgr.getNumPings(frequency)

            if self.mapDisplay is not None:
                self.mapDisplay.plotEstimate(coord, frequency)
                #self.queue.put( (self.mapDisplay.plotPrecision, coord, frequency, numPings) )
                #self.sig.emit()
                #self.mapDisplay.plotPrecision(coord, frequency, numPings)

            if self.mapOptions is not None:
                self.mapOptions.estDistance(coord, stale, res)


    def __handleNewPing(self):
        '''
        Internal callback to handle when a new ping is received
        '''
        freqList = self._mavModel.EST_mgr.getFrequencies()
        for frequency in freqList:
            last = self._mavModel.EST_mgr.getPings(frequency)[-1].tolist()
            zone, let = self._mavModel.EST_mgr.getUTMZone()
            u = (last[0], last[1], zone, let)
            coord = utm.to_latlon(*u)
            power = last[3]

            if self.mapDisplay is not None:
                self.mapDisplay.plotPing(coord, power)



    def __handleVehicleInfo(self):
        '''
        Internal Callback for Vehicle Info
        '''
        if self._mavModel == None:
            return
        last = list(self._mavModel.state['VCL_track'])[-1]
        coord = self._mavModel.state['VCL_track'][last]

        self._mavModel.EST_mgr.addVehicleLocation(coord)

        if self.mapDisplay is not None:
            self.mapDisplay.plotVehicle(coord)

    def __handleNewCone(self):
        '''
        Internal callback to handle new cone info
        '''
        if self._mavModel == None:
            return

        recentCone = list(self._mavModel.state['CONE_track'])[-1]
        cone = self._mavModel.state['CONE_track'][recentCone]

        if self.mapDisplay is not None:
            self.mapDisplay.plotCone(cone)

    def __handleRemoteException(self):
        '''
        Internal callback for an exception message
        '''
        WarningMessager.showWarning('An exception has occured!\n%s\n%s' % (
            self._mavModel.lastException[0], self._mavModel.lastException[1]))

    def __startStopMission(self):
        # State machine for start recording -> stop recording

        if self._mavModel == None:
            return

        if self.__missionStatusBtn.text() == 'Start Recording':
            self.__missionStatusBtn.setText('Stop Recording')

            self._mavModel.startMission(timeout=self.defaultTimeout)
        else:
            self.__missionStatusBtn.setText('Start Recording')
            self._mavModel.stopMission(timeout=self.defaultTimeout)

    def __updateStatus(self):
        '''
        Internal callback for status variable update
        '''
        for button in self._buttons:
            button.config(state='normal')
        self.progressBar['value'] = 0
        sdrStatus = self._mavModel.STS_sdrStatus
        dirStatus = self._mavModel.STS_dirStatus
        gpsStatus = self._mavModel.STS_gpsStatus
        sysStatus = self._mavModel.STS_sysStatus
        swStatus = self._mavModel.STS_swStatus

        sdrMap = {
            self._mavModel.SDR_INIT_STATES.find_devices: ('SDR: Searching for devices', 'yellow'),
            self._mavModel.SDR_INIT_STATES.wait_recycle: ('SDR: Recycling!', 'yellow'),
            self._mavModel.SDR_INIT_STATES.usrp_probe: ('SDR: Initializing SDR', 'yellow'),
            self._mavModel.SDR_INIT_STATES.rdy: ('SDR: Ready', 'green'),
            self._mavModel.SDR_INIT_STATES.fail: ('SDR: Failed!', 'red')
        }

        try:
            self.sdrStatusLabel.config(
                text=sdrMap[sdrStatus][0], bg=sdrMap[sdrStatus][1])
        except KeyError:
            self.sdrStatusLabel.config(
                text='SDR: NULL', bg='red')

        dirMap = {
            self._mavModel.OUTPUT_DIR_STATES.get_output_dir: ('DIR: Searching', 'yellow'),
            self._mavModel.OUTPUT_DIR_STATES.check_output_dir: ('DIR: Checking for mount', 'yellow'),
            self._mavModel.OUTPUT_DIR_STATES.check_space: ('DIR: Checking for space', 'yellow'),
            self._mavModel.OUTPUT_DIR_STATES.wait_recycle: ('DIR: Recycling!', 'yellow'),
            self._mavModel.OUTPUT_DIR_STATES.rdy: ('DIR: Ready', 'green'),
            self._mavModel.OUTPUT_DIR_STATES.fail: ('DIR: Failed!', 'red'),
        }

        try:
            self.dirStatusLabel.config(
                text=dirMap[dirStatus][0], bg=dirMap[dirStatus][1])
        except KeyError:
            self.dirStatusLabel.config(text='DIR: NULL', bg='red')

        gpsMap = {
            self._mavModel.GPS_STATES.get_tty: {'text': 'GPS: Getting TTY Device', 'bg': 'yellow'},
            self._mavModel.GPS_STATES.get_msg: {'text': 'GPS: Waiting for message', 'bg': 'yellow'},
            self._mavModel.GPS_STATES.wait_recycle: {'text': 'GPS: Recycling', 'bg': 'yellow'},
            self._mavModel.GPS_STATES.rdy: {'text': 'GPS: Ready', 'bg': 'green'},
            self._mavModel.GPS_STATES.fail: {
                'text': 'GPS: Failed!', 'bg': 'red'}
        }

        try:
            self.gpsStatusLabel.config(**gpsMap[gpsStatus])
        except KeyError:
            self.gpsStatusLabel.config(text='GPS: NULL', bg='red')

        sysMap = {
            self._mavModel.RCT_STATES.init: {'text': 'SYS: Initializing', 'bg': 'yellow'},
            self._mavModel.RCT_STATES.wait_init: {'text': 'SYS: Initializing', 'bg': 'yellow'},
            self._mavModel.RCT_STATES.wait_start: {'text': 'SYS: Ready for start', 'bg': 'green'},
            self._mavModel.RCT_STATES.start: {'text': 'SYS: Starting', 'bg': 'blue'},
            self._mavModel.RCT_STATES.wait_end: {'text': 'SYS: Running', 'bg': 'blue'},
            self._mavModel.RCT_STATES.finish: {'text': 'SYS: Stopping', 'bg': 'blue'},
            self._mavModel.RCT_STATES.fail: {'text': 'SYS: Failed!', 'bg': 'red'},
        }

        try:
            self.sysStatusLabel.config(**sysMap[sysStatus])
        except KeyError:
            self.sysStatusLabel.config(text='SYS: NULL', bg='red')

        if swStatus == 0:
            self.swStatusLabel.config(text='SW: OFF', bg='yellow')
        elif swStatus == 1:
            self.swStatusLabel.config(text='SW: ON', bg='green')
        else:
            self.swStatusLabel.config(text='SW: NULL', bg='red')

    def exportAll(self):
        '''
        Exports pings, vehcle path, and settings as json file
        '''
        final = {}

        if self.mapDisplay is not None:
            vPath = self._mavModel.EST_mgr.getVehiclePath()
            pingDict = {}
            vDict = {}
            indPing = 0
            indPath = 0
            freqList = self._mavModel.EST_mgr.getFrequencies()
            for frequency in freqList:
                pings = self._mavModel.EST_mgr.getPings(frequency)
                for pingArray in pings:
                    pingArr = pingArray.tolist()
                    zone, let = self._mavModel.EST_mgr.getUTMZone()
                    u = (pingArr[0], pingArr[1], zone, let)
                    coord = utm.to_latlon(*u)
                    amp = pingArr[3]
                    newPing = {}
                    newPing['Frequency'] = frequency
                    newPing['Coordinate'] = coord
                    newPing['Amplitude'] = amp
                    pingDict[indPing] = newPing
                    indPing = indPing + 1
            for coord in vPath:
                newCoord = {}
                newCoord['Coordinate'] = (coord[0], coord[1])
                vDict[indPath] = newCoord
                indPath = indPath + 1

            final['Pings'] = pingDict
            final['Vehicle Path'] = vDict

        if self.systemSettingsWidget is not None:
            optionVars = self.systemSettingsWidget.optionVars
            optionDict = {}
            for key in optionVars.keys():
                if key == "TGT_frequencies":
                    optionDict[key] = optionVars[key]
                elif optionVars[key] is not None:
                    optionDict[key] = optionVars[key].text()

            final['System Settings'] = optionDict

        if self._mavModel is not None:
            varDict = self._mavModel.state
            newVarDict = {}

            for key in varDict.keys():
                if ((key == 'STS_sdrStatus') or (key == 'STS_dirStatus') or
                    (key == 'STS_gpsStatus') or (key == 'STS_sysStatus')):
                    temp = {}
                    temp['name'] = varDict[key].name
                    temp['value'] = varDict[key].value
                    newVarDict[key] = temp
                elif(key == 'VCL_track'):
                    pass
                else:
                    newVarDict[key] = varDict[key]


            final['States'] = newVarDict

        with open('data.json', 'w') as outfile:
            json.dump(final, outfile)



    def closeEvent(self, event):
        '''
        Internal callback for window close
        '''
        trans = QgsCoordinateTransform(
            QgsCoordinateReferenceSystem("EPSG:3857"),
            QgsCoordinateReferenceSystem("EPSG:4326"),
            QgsProject.instance())
        if self.mapDisplay is not None:
            ext = trans.transformBoundingBox(self.mapDisplay.canvas.extent())
            lat1 = ext.yMaximum()
            lon1 = ext.xMinimum()
            lat2 = ext.yMinimum()
            lon2 = ext.xMaximum()



            config_path = 'gcsConfig.ini'
            config = configparser.ConfigParser()
            config.read(config_path)
            config['LastCoords'] = {}
            config['LastCoords']['Lat1'] = str(lat1)
            config['LastCoords']['Lon1'] = str(lon1)
            config['LastCoords']['Lat2'] = str(lat2)
            config['LastCoords']['Lon2'] = str(lon2)
            with open(config_path, 'w') as configFile:
                config.write(configFile)

        for id in self._mavModels:
            mavModel = self._mavModels[id]
            mavModel.stop()
        self._mavModels = {}
        self._mavModel = None
        self._server.close()
        self._server = None
        super().closeEvent(event)

    def __handleConnectInput(self):
        '''
        Internal callback to connect GCS to drone
        '''
        connectionDialog = ConnectionDialog(self.portVal)
        connectionDialog.exec_()

        if connectionDialog.portVal is None or connectionDialog.portVal == self.portVal:
            return

        self._portVal = connectionDialog.portVal
        self.__startServer()
<<<<<<< HEAD

=======
        
>>>>>>> a8549a48
    def setMap(self, mapWidget):
        '''
        Function to set the mapDisplay widget
        Args:
            mapWidget: A MapWidget object
        '''
        self.mapDisplay = mapWidget

    def __createWidgets(self):
        '''
        Internal helper to make GUI widgets
        '''
        self.mainThread = QThread.currentThread()

        holder = QGridLayout()
        centr_widget = QFrame()
        self.setCentralWidget(centr_widget)

        self.setWindowTitle('RCT GCS')
        frm_sideControl = QScrollArea()

        content = QWidget()
        frm_sideControl.setWidget(content)
        frm_sideControl.setWidgetResizable(True)

        #wlay is the layout that holds all tabs
        wlay = QVBoxLayout(content)


        # SYSTEM TAB
        self._systemConnectionTab = CollapseFrame(title='System: No Connection')
        self._systemConnectionTab.resize(self.SBWidth, 400)
        lay_sys = QVBoxLayout()
        btn_setup = QPushButton("Connection Settings")
        btn_setup.resize(self.SBWidth, 100)
        btn_setup.clicked.connect(lambda:self.__handleConnectInput())
        lay_sys.addWidget(btn_setup)

        self._systemConnectionTab.setContentLayout(lay_sys)

        # COMPONENTS TAB
        self.statusWidget = StatusDisplay(frm_sideControl, self)


        # DATA DISPLAY TOOLS
        self.mapOptions = MapOptions()
        self.mapOptions.resize(300, 100)
        self.mapControl = MapControl(frm_sideControl, holder,
                self.mapOptions, self)

        # SYSTEM SETTINGS
        self.systemSettingsWidget = SystemSettingsControl(self)
        self.systemSettingsWidget.resize(self.SBWidth, 400)
        scrollArea = QScrollArea()
        scrollArea.setWidgetResizable(True)
        scrollArea.setWidget(self.systemSettingsWidget)

        self.upgradeDisplay = UpgradeDisplay(content, self)
        self.upgradeDisplay.resize(self.SBWidth, 400)




        # START PAYLOAD RECORDING
        self.__missionStatusBtn = QPushButton(self.__missionStatusText)
        self.__missionStatusBtn.clicked.connect(lambda:self.__startStopMission())

        btn_exportAll = QPushButton('Export Info')
        btn_exportAll.clicked.connect(lambda:self.exportAll())

        btn_precision = QPushButton('Do Precision')
        btn_precision.clicked.connect(lambda:self._mavModel.EST_mgr.doPrecisions(173500000))

        btn_heatMap = QPushButton('Display Heatmap')
        btn_heatMap.clicked.connect(lambda:self.mapDisplay.setupHeatMap())

        wlay.addWidget(self._systemConnectionTab)
        wlay.addWidget(self.statusWidget)
        wlay.addWidget(self.mapControl)
        wlay.addWidget(self.systemSettingsWidget)
        wlay.addWidget(self.upgradeDisplay)
        wlay.addWidget(self.__missionStatusBtn)
        wlay.addWidget(btn_exportAll)
        wlay.addWidget(btn_precision)
        wlay.addWidget(btn_heatMap)

        wlay.addStretch()
        content.resize(self.SBWidth, 400)
        frm_sideControl.setMinimumWidth(self.SBWidth)
        holder.addWidget(frm_sideControl, 0, 0, alignment=Qt.AlignLeft)
        holder.addWidget(self.mapOptions, 0, 4, alignment=Qt.AlignTop)
        centr_widget.setLayout(holder)
        self.resize(1800, 1100)
        self.show()

class UpgradeDisplay(CollapseFrame):
    '''
    Custom CollapsFrame widget that is used to facilitate software
    upgrades
    '''
    def __init__(self, parent, root: GCS):
        '''
        Creates a new UpgradeDisplay widget
        Args:
            parent: the parent QWidget
            root: the GCS application root
        '''
        CollapseFrame.__init__(self, title='Upgrade Software')

        self.__parent = parent
        self.__root = root

        self.__innerFrame = None

        self.filename = None

        self.__createWidget()

    def update(self):
        self.updateGUIOptionVars()

    def __createWidget(self):
        '''
        Inner function to create internal widgets
        '''
        self.__innerFrame = QGridLayout()

        file_lbl = QLabel('Selected File:')
        self.__innerFrame.addWidget(file_lbl, 1, 0)

        self.filename = QLineEdit()
        self.__innerFrame.addWidget(self.filename, 1, 1)

        browse_file_btn = QPushButton('Browse for Upgrade File')
        browse_file_btn.clicked.connect(lambda:self.fileDialogue())
        self.__innerFrame.addWidget(browse_file_btn, 2, 0)

        upgrade_btn = QPushButton('Upgrade')
        upgrade_btn.clicked.connect(lambda:self.sendUpgradeFile())
        self.__innerFrame.addWidget(upgrade_btn, 3, 0)


        self.setContentLayout(self.__innerFrame)

    def fileDialogue(self):
        '''
        Opens a dialog to allow the user to indicate a file
        '''
        filename = QFileDialog.getOpenFileName()
        if filename is None:
            return
        self.filename.setText(filename[0])

    def sendUpgradeFile(self):
        '''
        Inner function to send a user specified upgrade file to the mavModel
        '''
        file = open(self.filename.text(), "rb")
        byteStream = file.read()
        self.__root._mavModel.sendUpgradePacket(byteStream)

    def updateGUIOptionVars(self):
        pass

class StatusDisplay(CollapseFrame):
    '''
    Custom widget to display system status
    '''
    def __init__(self, parent, root: GCS):
        CollapseFrame.__init__(self, 'Components')

        self.__parent = parent
        self.__root = root
        self.componentStatusWidget = None

        self.__innerFrame = None

        self.statusLabel = None

        self.__createWidget()

    def update(self):
        CollapseFrame.update(self)
        self.updateGUIOptionVars()

    def __createWidget(self):
        '''
        Inner funciton to create internal widgets
        '''
        self.__innerFrame = QGridLayout()

        lbl_overall_status = QLabel('Status:')
        self.__innerFrame.addWidget(lbl_overall_status, 1, 0)

        entr_overall_status = QLabel('')
        self.__innerFrame.addWidget(entr_overall_status, 1, 1)

        self.componentStatusWidget = ComponentStatusDisplay(root=self.__root)
        h1 = self.componentStatusWidget.innerFrame.sizeHint().height()
        self.__innerFrame.addWidget(self.componentStatusWidget, 2, 0, 1, 2)

        self.statusLabel = entr_overall_status
        h2 = self.__innerFrame.sizeHint().height()
        h3 = self.toggle_button.sizeHint().height()


        self.content_height = h1 + h2 + h3 + h3
        self.setContentLayout(self.__innerFrame)

    def updateGUIOptionVars(self, scope=0):
        varDict = self.__root._mavModel.state

        sdr_status = varDict["STS_sdrStatus"]
        dir_status = varDict["STS_dirStatus"]
        gps_status = varDict["STS_gpsStatus"]
        sys_status = varDict["STS_sysStatus"]
        sw_status = varDict["STS_swStatus"]

        if sys_status == rctCore.RCT_STATES.finish:
            self.statusLabel.setText('Stopping')
            self.statusLabel.setStyleSheet("background-color: red")
        elif sdr_status == rctCore.SDR_INIT_STATES.fail or dir_status == rctCore.OUTPUT_DIR_STATES.fail or gps_status == rctCore.EXTS_STATES.fail or sys_status == rctCore.RCT_STATES.fail or (sw_status != 0 and sw_status != 1):
            self.statusLabel.setText('Failed')
            self.statusLabel.setStyleSheet("background-color: red")
        elif sys_status == rctCore.RCT_STATES.start or sys_status == rctCore.RCT_STATES.wait_end:
            self.statusLabel.setText('Running')
            self.statusLabel.setStyleSheet("background-color: green")
        elif sdr_status == rctCore.SDR_INIT_STATES.rdy and dir_status == rctCore.OUTPUT_DIR_STATES.rdy and gps_status == rctCore.EXTS_STATES.rdy and sys_status == rctCore.RCT_STATES.wait_start and sw_status == 1:
            self.statusLabel.setText('Idle')
            self.statusLabel.setStyleSheet("background-color: yellow")
        else:
            self.statusLabel.setText('Not Connected')
            self.statusLabel.setStyleSheet("background-color: yellow")

        self.componentStatusWidget.update()

class ComponentStatusDisplay(CollapseFrame):
    '''
    Custom widget class to display the current statuses of system
    components
    '''
    def __init__(self, root: GCS):
        '''
        Creates a ComponentStatusDisplay object
        Args:
            root: The application root
        '''
        CollapseFrame.__init__(self, 'Component Statuses')
        self.sdrMap = {
            "SDR_INIT_STATES.find_devices": {'text': 'SDR: Searching for devices', 'bg':'yellow'},
            "SDR_INIT_STATES.wait_recycle": {'text':'SDR: Recycling!', 'bg':'yellow'},
            "SDR_INIT_STATES.usrp_probe": {'text':'SDR: Initializing SDR', 'bg':'yellow'},
            "SDR_INIT_STATES.rdy": {'text':'SDR: Ready', 'bg':'green'},
            "SDR_INIT_STATES.fail": {'text':'SDR: Failed!', 'bg':'red'}
        }

        self.dirMap = {
            "OUTPUT_DIR_STATES.get_output_dir": {'text':'DIR: Searching', 'bg':'yellow'},
            "OUTPUT_DIR_STATES.check_output_dir": {'text':'DIR: Checking for mount', 'bg':'yellow'},
            "OUTPUT_DIR_STATES.check_space": {'text':'DIR: Checking for space', 'bg':'yellow'},
            "OUTPUT_DIR_STATES.wait_recycle": {'text':'DIR: Recycling!', 'bg':'yellow'},
            "OUTPUT_DIR_STATES.rdy": {'text':'DIR: Ready', 'bg':'green'},
            "OUTPUT_DIR_STATES.fail": {'text':'DIR: Failed!', 'bg':'red'},
        }

        self.gpsMap = {
            "EXTS_STATES.get_tty": {'text': 'GPS: Getting TTY Device', 'bg': 'yellow'},
            "EXTS_STATES.get_msg": {'text': 'GPS: Waiting for message', 'bg': 'yellow'},
            "EXTS_STATES.wait_recycle": {'text': 'GPS: Recycling', 'bg': 'yellow'},
            "EXTS_STATES.rdy": {'text': 'GPS: Ready', 'bg': 'green'},
            "EXTS_STATES.fail": {'text': 'GPS: Failed!', 'bg': 'red'}
        }

        self.sysMap = {
            "RCT_STATES.init": {'text': 'SYS: Initializing', 'bg': 'yellow'},
            "RCT_STATES.wait_init": {'text': 'SYS: Initializing', 'bg': 'yellow'},
            "RCT_STATES.wait_start": {'text': 'SYS: Ready for start', 'bg': 'green'},
            "RCT_STATES.start": {'text': 'SYS: Starting', 'bg': 'blue'},
            "RCT_STATES.wait_end": {'text': 'SYS: Running', 'bg': 'blue'},
            "RCT_STATES.finish": {'text': 'SYS: Stopping', 'bg': 'blue'},
            "RCT_STATES.fail": {'text': 'SYS: Failed!', 'bg': 'red'},
        }

        self.swMap = {
            '0': {'text': 'SW: OFF', 'bg': 'yellow'},
            '1': {'text': 'SW: ON', 'bg': 'green'},
        }

        self.compDicts = {
            "STS_sdrStatus": self.sdrMap,
            "STS_dirStatus": self.dirMap,
            "STS_gpsStatus": self.gpsMap,
            "STS_sysStatus": self.sysMap,
            "STS_swStatus": self.swMap,
        }

        #self.__parent = parent
        self.__root = root

        self.innerFrame = None

        self.statusLabels = {}

        self.__createWidget()

    def update(self):
        self.updateGUIOptionVars()

    def __createWidget(self):
        '''
        Inner Function to create internal widgets
        '''
        self.innerFrame = QGridLayout()

        lbl_sdr_status = QLabel('SDR Status')
        self.innerFrame.addWidget(lbl_sdr_status, 1, 0)

        lbl_dir_status = QLabel('Storage Status')
        self.innerFrame.addWidget(lbl_dir_status, 2, 0)

        lbl_gps_status = QLabel('GPS Status')
        self.innerFrame.addWidget(lbl_gps_status, 3, 0)

        lbl_sys_status = QLabel('System Status')
        self.innerFrame.addWidget(lbl_sys_status, 4, 0)

        lbl_sw_status = QLabel('Software Status')
        self.innerFrame.addWidget(lbl_sw_status, 5, 0)

        entr_sdr_status = QLabel('')
        self.innerFrame.addWidget(entr_sdr_status, 1, 1)

        entr_dir_status = QLabel('')
        self.innerFrame.addWidget(entr_dir_status, 2, 1)

        entr_gps_status = QLabel('')
        self.innerFrame.addWidget(entr_gps_status, 3, 1)

        entr_sys_status = QLabel('')
        self.innerFrame.addWidget(entr_sys_status, 4, 1)

        entr_sw_status = QLabel('')
        self.innerFrame.addWidget(entr_sw_status, 5, 1)

        self.statusLabels["STS_sdrStatus"] = entr_sdr_status
        self.statusLabels["STS_dirStatus"] = entr_dir_status
        self.statusLabels["STS_gpsStatus"] = entr_gps_status
        self.statusLabels["STS_sysStatus"] = entr_sys_status
        self.statusLabels["STS_swStatus"] = entr_sw_status
        self.setContentLayout(self.innerFrame)

    def updateGUIOptionVars(self, scope=0):
        varDict = self.__root._mavModel.state
        for varName, varValue in varDict.items():
            try:
                if varName in self.compDicts:
                    configDict = self.compDicts[varName]
                    if str(varValue) in configDict:
                        configOpts = configDict[str(varValue)]
                        if varName in self.statusLabels:
                            self.statusLabels[varName].setText(configOpts['text'])
                        style = "background-color: %s" % configOpts['bg']
                        if varName in self.statusLabels:
                            self.statusLabels[varName].setStyleSheet(style)
            except KeyError:
                WarningMessager.showWarning("Failed to update GUI option vars", "Unexpected Error")
                continue

class MapControl(CollapseFrame):
    '''
    Custom Widget Class to facilitate Map Loading
    '''
    def __init__(self, parent, holder, mapOptions, root: GCS):
        CollapseFrame.__init__(self, title='Map Display Tools')
        self.__parent = parent
        self.__root = root
        self.__mapOptions = mapOptions
        self.__holder = holder
        self.__mapFrame = None
        self.__latEntry = None
        self.__lonEntry = None
        self.__zoomEntry = None

        self.__createWidgets()



    def __createWidgets(self):
        '''
        Internal function to create widgets
        '''
        controlPanelHolder = QScrollArea()
        content = QWidget()

        controlPanelHolder.setWidget(content)
        controlPanelHolder.setWidgetResizable(True)

        controlPanel = QVBoxLayout(content)

        controlPanel.addStretch()

        self.__mapFrame = QWidget()
        self.__mapFrame.resize(800, 500)
        self.__holder.addWidget(self.__mapFrame, 0, 0, 1, 3)
        btn_loadMap = QPushButton('Load Map')
        btn_loadMap.clicked.connect(lambda:self.__loadMapFile())
        controlPanel.addWidget(btn_loadMap)



        frm_loadWebMap = QLabel('Load WebMap')
        controlPanel.addWidget(frm_loadWebMap)
        lay_loadWebMap = QGridLayout()
        lay_loadWebMapHolder = QVBoxLayout()
        lay_loadWebMapHolder.addStretch()


        lbl_p1 = QLabel('Lat/Long NW Point')
        lay_loadWebMap.addWidget(lbl_p1, 0, 0)

        self.__p1latEntry = QLineEdit()
        lay_loadWebMap.addWidget(self.__p1latEntry, 0, 1)
        self.__p1lonEntry = QLineEdit()
        lay_loadWebMap.addWidget(self.__p1lonEntry, 0, 2)

        lbl_p2 = QLabel('Lat/Long SE Point')
        lay_loadWebMap.addWidget(lbl_p2, 1, 0)

        self.__p2latEntry = QLineEdit()
        lay_loadWebMap.addWidget(self.__p2latEntry, 1, 1)
        self.__p2lonEntry = QLineEdit()
        lay_loadWebMap.addWidget(self.__p2lonEntry, 1, 2)


        btn_loadWebMap = QPushButton('Load from Web')
        btn_loadWebMap.clicked.connect(lambda:self.__loadWebMap())
        lay_loadWebMap.addWidget(btn_loadWebMap, 3, 1, 1, 2)

        btn_loadCachedMap = QPushButton('Load from Cache')
        btn_loadCachedMap.clicked.connect(lambda:self.__loadCachedMap())
        lay_loadWebMap.addWidget(btn_loadCachedMap, 4, 1, 1, 2)

        controlPanel.addWidget(frm_loadWebMap)
        controlPanel.addLayout(lay_loadWebMap)


        self.setContentLayout(controlPanel)

    def __coordsFromConf(self):
        '''
        Internal function to pull past coordinates from the config
        file if they exist
        '''
        config_path = 'gcsConfig.ini'
        config = configparser.ConfigParser()
        config.read(config_path)
        try:
            lat1 = config['LastCoords']['lat1']
            lon1 = config['LastCoords']['lon1']
            lat2 = config['LastCoords']['lat2']
            lon2 = config['LastCoords']['lon2']
            return lat1, lon1, lat2, lon2
        except KeyError:
            WarningMessager.showWarning("Could not read config path", config_path)
            return None, None, None, None


    def __loadWebMap(self):
        '''
        Internal function to load map from web
        '''
        lat1 = self.__p1latEntry.text()
        lon1 = self.__p1lonEntry.text()
        lat2 = self.__p2latEntry.text()
        lon2 = self.__p2lonEntry.text()



        if (lat1 == '') or (lon1 == '') or (lat2 == '') or (lon2 == ''):
            lat1, lon1, lat2, lon2 = self.__coordsFromConf()

            self.__p1latEntry.setText(lat1)
            self.__p1lonEntry.setText(lon1)
            self.__p2latEntry.setText(lat2)
            self.__p2lonEntry.setText(lon2)

        if lat1 is None or lat2 is None or lon1 is None or lon2 is None:
            lat1 = "90"
            lat2 = "-90"
            lon1 = "-180"
            lon2 = "180"
            self.__p1latEntry.setText(lat1)
            self.__p1lonEntry.setText(lon1)
            self.__p2latEntry.setText(lat2)
            self.__p2lonEntry.setText(lon2)
        p1lat = float(lat1)
        p1lon = float(lon1)
        p2lat = float(lat2)
        p2lon = float(lon2)

        try:
            temp = WebMap(self.__holder, p1lat, p1lon,
                    p2lat, p2lon, False)
        except RuntimeError:
            WarningMessager.showWarning("Failed to load web map")
            return
        self.__mapFrame.setParent(None)
        self.__mapFrame = temp
        self.__mapFrame.resize(800, 500)
        self.__mapOptions.setMap(self.__mapFrame, True)
        self.__root.setMap(self.__mapFrame)

    def __loadCachedMap(self):
        '''
        Internal function to load map from cached tiles
        '''
        p1lat = float(self.__p1latEntry.text())
        p1lon = float(self.__p1lonEntry.text())
        p2lat = float(self.__p2latEntry.text())
        p2lon = float(self.__p2lonEntry.text())
        self.__mapFrame.setParent(None)
        self.__mapFrame = WebMap(self.__holder, p1lat, p1lon,
                p2lat, p2lon, True)
        self.__mapFrame.resize(800, 500)
        self.__mapOptions.setMap(self.__mapFrame, True)
        self.__root.setMap(self.__mapFrame)

    def __loadMapFile(self):
        '''
        Internal function to load user-specified raster file
        '''
        self.__mapFrame.setParent(None)
        self.__mapFrame = StaticMap(self.__holder)
        self.__mapFrame.resize(800, 500)
        self.__mapOptions.setMap(self.__mapFrame, False)
        self.__root.setMap(self.__mapFrame)<|MERGE_RESOLUTION|>--- conflicted
+++ resolved
@@ -21,11 +21,7 @@
     defaultTimeout = 5
 
     defaultPortVal = 9000
-<<<<<<< HEAD
-
-=======
-    
->>>>>>> a8549a48
+
     sig = pyqtSignal()
 
     def __init__(self):
@@ -87,58 +83,29 @@
             self._server.open()
         else:
             print("Server could not be started")
-<<<<<<< HEAD
-
-    def __connectionHandler(self, connection, id):
-        print("connect id: " + str(id))
-        comms = gcsComms(connection, partial(self.__disconnectHandler, id))
-        model = rctCore.MAVModel(comms)
-        print('about to start model')
-        model.start()
-        self._mavModels[id] = model
-        print(self._mavModels)
-=======
-        
+
     def __connectionHandler(self, connection, id):
         comms = gcsComms(connection, partial(self.__disconnectHandler, id))
         model = rctCore.MAVModel(comms)
         model.start()
         self._mavModels[id] = model
->>>>>>> a8549a48
         if self._mavModel is None:
             self._mavModel = model
             self.__registerModelCallbacks()
         self.updateConnectionsLabel()
-<<<<<<< HEAD
         self.systemSettingsWidget.connectionMade()
         self.__log.info('Connected {}'.format(id))
 
     def __disconnectHandler(self, id):
-        # debugging
-        print("disconnect id: " + str(id))
-        print("mav list: ", end='')
-        print(self._mavModels)
-
-=======
-        self.__log.info('Connected {}'.format(id))
-        
-    def __disconnectHandler(self, id):
->>>>>>> a8549a48
         mavModel = self._mavModels[id]
         del self._mavModels[id]
         if (mavModel == self._mavModel):
             self._mavModel = None
-<<<<<<< HEAD
         if len(self._mavModels) == 0:
             self.systemSettingsWidget.disconnected()
         self.updateConnectionsLabel()
         self.__log.info('Disconnected {}'.format(id))
 
-=======
-        self.updateConnectionsLabel()
-        self.__log.info('Disconnected {}'.format(id))
-        
->>>>>>> a8549a48
     def updateConnectionsLabel(self):
         numConnections = len(self._mavModels)
         label = "System: No Connection"
@@ -147,11 +114,7 @@
         elif numConnections > 1:
             label = "System: {} Connections".format(numConnections)
         self._systemConnectionTab.updateText(label)
-<<<<<<< HEAD
-
-=======
-    
->>>>>>> a8549a48
+
     def mainloop(self, n=0):
         '''
         Main Application Loop
@@ -470,11 +433,7 @@
 
         self._portVal = connectionDialog.portVal
         self.__startServer()
-<<<<<<< HEAD
-
-=======
-        
->>>>>>> a8549a48
+
     def setMap(self, mapWidget):
         '''
         Function to set the mapDisplay widget
