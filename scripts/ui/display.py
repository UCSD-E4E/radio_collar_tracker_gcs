--- conflicted
+++ resolved
@@ -230,12 +230,7 @@
         '''
         for button in self._buttons:
             button.config(state='disabled')
-<<<<<<< HEAD
-        WarningMessager.showWarning("No Heartbeats Received")
-        self.statusWidget.update()
-=======
         self.user_popups.show_warning("No Heartbeats Received")
->>>>>>> 3bfef8f7
 
     def __handleNewEstimate(self, id):
         '''
@@ -653,13 +648,13 @@
         centr_widget.setLayout(holder)
         self.resize(1800, 1100)
         self.show()
-    
+
     def __do_display_heatmap(self):
         if self.mapDisplay:
             self.mapDisplay.setupHeatMap
         else:
             raise RuntimeError('No map loaded')
-    
+
     def __do_precision(self):
         # todo: add modular frequencies
         self._mavModel.EST_mgr.doPrecisions(173500000)
