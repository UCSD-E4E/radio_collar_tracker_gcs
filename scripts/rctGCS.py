--- conflicted
+++ resolved
@@ -2305,13 +2305,8 @@
             path = QDir().currentPath()
             urlWithParams = 'type=xyz&url=file:///'+ path+'/tiles/%7Bz%7D/%7Bx%7D/%7By%7D.png'
         else:
-<<<<<<< HEAD
-            urlWithParams = 'type=xyz&url=https://a.tile.openstreetmap.org/%7Bz%7D/%7Bx%7D/%7By%7D.png&zmax=19&zmin=0&crs=EPSG3857'    
-        self.layer = QgsRasterLayer(urlWithParams, 'OpenStreetMap', 'wms') 
-=======
             urlWithParams = 'type=xyz&url=http://a.tile.openstreetmap.org/%7Bz%7D/%7Bx%7D/%7By%7D.png&zmax=19&zmin=0&crs=EPSG3857'    
         self.mapLayer = QgsRasterLayer(urlWithParams, 'OpenStreetMap', 'wms') 
->>>>>>> 7e99249f
         
         if self.mapLayer.isValid():   
             crs = self.mapLayer.crs()
@@ -2399,7 +2394,7 @@
                                 return
                 print("Download Complete")
             else:
-                print(":(")
+                print("Download Failed")
             
     def downloadTile(self, xtile, ytile, zoom):
         '''
