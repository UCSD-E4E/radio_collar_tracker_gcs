--- conflicted
+++ resolved
@@ -20,12 +20,9 @@
 #
 # DATE      WHO Description
 # -----------------------------------------------------------------------------
-<<<<<<< HEAD
+# 05/05/20  AG  Tied options entries to string vars
 # 05/03/20  ML  Added Expert Settings popup, Added the ability to load TIFF img
-=======
-# 05/05/20  AG  Tied options entries to string vars
 # 05/03/20  AG  Added TCP connection and update options functionalities
->>>>>>> 62cbd3c1
 # 04/26/20  NH  Updated API, switched from UDP to TCP
 # 04/20/20  NH  Updated API and imports
 # 04/17/20  NH  Updated imports and MAVModel API
@@ -50,7 +47,6 @@
 from PIL import Image, ImageTk
 from matplotlib.backends.backend_tkagg import (
     FigureCanvasTkAgg, NavigationToolbar2Tk)
-# Implement the default Matplotlib key bindings.
 from matplotlib.backend_bases import key_press_handler
 from matplotlib.figure import Figure
 import matplotlib.pyplot as plt
@@ -560,14 +556,8 @@
         lbl_sdrGain = tk.Label(frm_sysSettings.frame, text='SDR Gain')
         lbl_sdrGain.grid(row=3, column=0, sticky='new')
 
-<<<<<<< HEAD
-        entr_cntrFreq = tk.Entry(frm_sysSettings.frame, width=8)
-=======
-        entr_targFreq = tk.Entry(frm_sysSettings.frame, width=8)
-        entr_targFreq.grid(row=0, column=1, sticky='new')
 
         entr_cntrFreq = tk.Entry(frm_sysSettings.frame, textvariable=self.cntrFreqEntry, width=8)
->>>>>>> 62cbd3c1
         entr_cntrFreq.grid(row=1, column=1, sticky='new')
 
         entr_sampFreq = tk.Entry(frm_sysSettings.frame, textvariable=self.sampFreqEntry, width=8)
@@ -577,14 +567,8 @@
         entr_sdrGain.grid(row=3, column=1, sticky='new')
 
         def update():
-<<<<<<< HEAD
-            cntrFreq = entr_cntrFreq.get()
-            sampFreq = entr_sampFreq.get()
-            sdrGrain = entr_sdrGrain.get()
-=======
             cntrFreq = self.cntrFreqEntry.get()
             sampFreq = self.sampFreqEntry.get()
->>>>>>> 62cbd3c1
             optionsFlag = False #set to true if setOptions is necessary
 
             setOptionsDict = {}
@@ -606,12 +590,9 @@
             print("Here are the options: ")
             for option in options:
                 print(option + ':' + str(options[option]))
-<<<<<<< HEAD
             #if 'targFreq' in options:
              #   entr_targFreq.delete(0, END)
               #  entr_targFreq.insert(0, str(options['targFreq']))
-=======
->>>>>>> 62cbd3c1
             if 'center_freq' in options:
                 self.cntrFreqEntry.set(str(options['center_freq']))
             if 'sampling_freq' in options:
