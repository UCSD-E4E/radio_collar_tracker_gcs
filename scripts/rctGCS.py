#!/usr/bin/env python3
###############################################################################
#     Radio Collar Tracker Ground Control Software
#     Copyright (C) 2020  Nathan Hui
#
#     This program is free software: you can redistribute it and/or modify
#     it under the terms of the GNU General Public License as published by
#     the Free Software Foundation, either version 3 of the License, or
#     (at your option) any later version.
#
#     This program is distributed in the hope that it will be useful,
#     but WITHOUT ANY WARRANTY; without even the implied warranty of
#     MERCHANTABILITY or FITNESS FOR A PARTICULAR PURPOSE.  See the
#     GNU General Public License for more details.
#
#     You should have received a copy of the GNU General Public License
#     along with this program.  If not, see <http://www.gnu.org/licenses/>.
#
###############################################################################
#
# DATE      WHO Description
# -----------------------------------------------------------------------------
# 07/17/20  ML  Translated component status and upgrade displays into PyQt and
#               fixed CollapseFrame nesting issue
# 07/14/20  ML  Added ability to cache and load offline maps
# 07/09/20  ML  Refactored Map Classes to extend added MapWidget Class
# 07/09/20  ML  Converted Static Maps and WebMaps to QGIS
# 06/30/20  ML  Translated tkinter GUI into PyQt5
# 06/25/20  AG  Added more dictionaries to component status display.
# 06/19/20  AG  Added component status display and sub-display.
# 06/17/20  ML  Implemented ability to load webmap from OSM based on coordinates
# 05/29/20  ML  refactored MapControl 
# 05/25/20  NH  Fixed validate frequency call
# 05/24/20  ML  Implemented ability to load map, refactored map functions
# 05/24/20  AG  Added error messages during target frequency validation.
# 05/20/20  NH  Fixed window close action, added function to handle registering
#                 callbacks when connection established, removed unused
#                 callbacks, added advanced settings dialog, fixed logging
# 05/19/20  NH  Removed PIL, rasterio, refactored options, connectionDialog,
#                 AddTargetDialog, SystemSettingsControl, fixed exit behavior,
# 05/18/20  NH  Updated API for core
# 05/17/20  AG  Finished implementing start/stop recording button
# 05/17/20  AG  Added setting target frequencies and system connection text updates.
# 05/13/20  AG  Added ability to set and receive expert debug options
# 05/09/20  ML  Added ability to add/clear target frequencies
# 05/05/20  AG  Tied options entries to string vars
# 05/03/20  ML  Added Expert Settings popup, Added the ability to load TIFF img
# 05/03/20  AG  Added TCP connection and update options functionalities
# 04/26/20  NH  Updated API, switched from UDP to TCP
# 04/20/20  NH  Updated API and imports
# 04/17/20  NH  Updated imports and MAVModel API
# 02/15/20  NH  Initial commit
#
###############################################################################
import datetime as dt
import utm
import math
from math import radians, cos, sin, asin, sqrt 
import time
import logging
import sys
from sys import argv
import os
import os.path
import requests
import rctTransport
import rctComms
import rctCore
from PyQt5.QtCore import *
from PyQt5.QtWidgets import *
from PyQt5.QtGui import *
from PyQt5 import QtNetwork
import qgis
from qgis.core import *    
from qgis.gui import *  
from qgis.utils import *
from qgis.core import QgsProject
from threading import Thread
import configparser
from cmath import exp
import xlwt 
from xlwt import Workbook 


class GCS(QMainWindow):
    '''
    Ground Control Station GUI
    '''

    SBWidth = 500

    defaultTimeout = 5

    def __init__(self):
        '''
        Creates the GCS Application Object
        '''
        super().__init__()
        self.__log = logging.getLogger('rctGCS.GCS')
        self._rctPort = None
        self._mavReceiver = None
        self._mavModel = None
        self._buttons = []
        self._systemConnectionTab = None
        self.systemSettingWidget = None
        self.__missionStatusText = "Start Recording"
        self.innerFreqFrame = None
        self.freqElements = []
        self.targEntries = {}
        self.mapControl = None
        self.mapOptions = None
        self.mapDisplay = None
        self.mainThread = None
        self.testFrame = None
        self.__createWidgets()
        for button in self._buttons:
            button.config(state='disabled')

    def __registerModelCallbacks(self):
        self._mavModel.registerCallback(
            rctCore.Events.Heartbeat, self.__heartbeatCallback)
        self._mavModel.registerCallback(
            rctCore.Events.Exception, self.__handleRemoteException)
        self._mavModel.registerCallback(
            rctCore.Events.VehicleInfo, self.__handleVehicleInfo)
        self._mavModel.registerCallback(
            rctCore.Events.NewPing, self.__handleNewPing)
        self._mavModel.registerCallback(
            rctCore.Events.NewEstimate, self.__handleNewEstimate)

    def mainloop(self, n=0):
        '''
        Main Application Loop
        :param n:
        :type n:
        '''

    def __heartbeatCallback(self):
        '''
        Internal Heartbeat callback
        '''

    def __startCommand(self):
        '''
        Internal callback to send the start command
        '''

    def __stopCommand(self):
        '''
        Internal callback to send the stop command
        '''

    def __noHeartbeat(self):
        '''
        Internal callback for the no heartbeat state
        '''
        for button in self._buttons:
            button.config(state='disabled')
        dialog = QMessageBox()
        dialog.setIcon(QMessageBox.Critical)
        dialog.setText("No Heartbeats Received")
        dialog.addButton(QMessageBox.Ok)
        dialog.exec()
        
    def __handleNewEstimate(self):
        freqList = self._mavModel.EST_mgr.getFrequencies()
        for frequency in freqList:
            params, stale, res = self._mavModel.EST_mgr.getEstimate(frequency)
            
            zone, let = self._mavModel.EST_mgr.getUTMZone()
            coord = utm.to_latlon(params[0], params[1], zone, let)
            
            if self.mapDisplay is not None:
                self.mapDisplay.plotEstimate(coord, frequency)
                
            if self.mapOptions is not None:
                self.mapOptions.estDistance(coord, stale, res)


    def __handleNewPing(self):
        freqList = self._mavModel.EST_mgr.getFrequencies()
        for frequency in freqList:
            last = self._mavModel.EST_mgr.getPings(frequency)[-1]
            zone, let = self._mavModel.EST_mgr.getUTMZone()
            coord = utm.to_latlon(last[0], last[1], zone, let)
            #coord = utm.to_latlon(*last[5])
            print(coord)
            amp = last[4]
    
            if self.mapDisplay is not None:
                self.mapDisplay.plotPing(coord, amp)



    def __handleVehicleInfo(self):
        '''
        Internal Callback for Vehicle Info
        '''
        if self._mavModel == None:
            return
        last = list(self._mavModel.state['VCL_track'])[-1]
        coord = self._mavModel.state['VCL_track'][last]

        if self.mapDisplay is not None:
            self.mapDisplay.plotVehicle(coord)
<<<<<<< HEAD

=======
            self.mapDisplay.moveToThread(self.mainThread)
            self.mapDisplay.canvas.refresh()
>>>>>>> b206e401


    def __handleRemoteException(self):
        '''
        Internal callback for an exception message
        '''
        dialog = QMessageBox()
        dialog.setIcon(QMessageBox.Critical)
        dialog.setText('An exception has occured!\n%s\n%s' % (
            self._mavModel.lastException[0], self._mavModel.lastException[1]))
        dialog.addButton(QMessageBox.Ok)
        dialog.exec()

    def __startStopMission(self):
        # State machine for start recording -> stop recording

        if self._mavModel == None:
            return

        if self.__missionStatusText == 'Start Recording':
            self.__missionStatusText ='Stop Recording'
            self._mavModel.startMission(timeout=self.defaultTimeout)
        else:
            self.__missionStatusText = 'Start Recording'
            self._mavModel.stopMission(timeout=self.defaultTimeout)

    def __updateStatus(self):
        '''
        Internal callback for status variable update
        '''
        for button in self._buttons:
            button.config(state='normal')
        self.progressBar['value'] = 0
        sdrStatus = self._mavModel.STS_sdrStatus
        dirStatus = self._mavModel.STS_dirStatus
        gpsStatus = self._mavModel.STS_gpsStatus
        sysStatus = self._mavModel.STS_sysStatus
        swStatus = self._mavModel.STS_swStatus

        sdrMap = {
            self._mavModel.SDR_INIT_STATES.find_devices: ('SDR: Searching for devices', 'yellow'),
            self._mavModel.SDR_INIT_STATES.wait_recycle: ('SDR: Recycling!', 'yellow'),
            self._mavModel.SDR_INIT_STATES.usrp_probe: ('SDR: Initializing SDR', 'yellow'),
            self._mavModel.SDR_INIT_STATES.rdy: ('SDR: Ready', 'green'),
            self._mavModel.SDR_INIT_STATES.fail: ('SDR: Failed!', 'red')
        }

        try:
            self.sdrStatusLabel.config(
                text=sdrMap[sdrStatus][0], bg=sdrMap[sdrStatus][1])
        except KeyError:
            self.sdrStatusLabel.config(
                text='SDR: NULL', bg='red')

        dirMap = {
            self._mavModel.OUTPUT_DIR_STATES.get_output_dir: ('DIR: Searching', 'yellow'),
            self._mavModel.OUTPUT_DIR_STATES.check_output_dir: ('DIR: Checking for mount', 'yellow'),
            self._mavModel.OUTPUT_DIR_STATES.check_space: ('DIR: Checking for space', 'yellow'),
            self._mavModel.OUTPUT_DIR_STATES.wait_recycle: ('DIR: Recycling!', 'yellow'),
            self._mavModel.OUTPUT_DIR_STATES.rdy: ('DIR: Ready', 'green'),
            self._mavModel.OUTPUT_DIR_STATES.fail: ('DIR: Failed!', 'red'),
        }

        try:
            self.dirStatusLabel.config(
                text=dirMap[dirStatus][0], bg=dirMap[dirStatus][1])
        except KeyError:
            self.dirStatusLabel.config(text='DIR: NULL', bg='red')

        gpsMap = {
            self._mavModel.GPS_STATES.get_tty: {'text': 'GPS: Getting TTY Device', 'bg': 'yellow'},
            self._mavModel.GPS_STATES.get_msg: {'text': 'GPS: Waiting for message', 'bg': 'yellow'},
            self._mavModel.GPS_STATES.wait_recycle: {'text': 'GPS: Recycling', 'bg': 'yellow'},
            self._mavModel.GPS_STATES.rdy: {'text': 'GPS: Ready', 'bg': 'green'},
            self._mavModel.GPS_STATES.fail: {
                'text': 'GPS: Failed!', 'bg': 'red'}
        }

        try:
            self.gpsStatusLabel.config(**gpsMap[gpsStatus])
        except KeyError:
            self.gpsStatusLabel.config(text='GPS: NULL', bg='red')

        sysMap = {
            self._mavModel.RCT_STATES.init: {'text': 'SYS: Initializing', 'bg': 'yellow'},
            self._mavModel.RCT_STATES.wait_init: {'text': 'SYS: Initializing', 'bg': 'yellow'},
            self._mavModel.RCT_STATES.wait_start: {'text': 'SYS: Ready for start', 'bg': 'green'},
            self._mavModel.RCT_STATES.start: {'text': 'SYS: Starting', 'bg': 'blue'},
            self._mavModel.RCT_STATES.wait_end: {'text': 'SYS: Running', 'bg': 'blue'},
            self._mavModel.RCT_STATES.finish: {'text': 'SYS: Stopping', 'bg': 'blue'},
            self._mavModel.RCT_STATES.fail: {'text': 'SYS: Failed!', 'bg': 'red'},
        }

        try:
            self.sysStatusLabel.config(**sysMap[sysStatus])
        except KeyError:
            self.sysStatusLabel.config(text='SYS: NULL', bg='red')

        if swStatus == 0:
            self.swStatusLabel.config(text='SW: OFF', bg='yellow')
        elif swStatus == 1:
            self.swStatusLabel.config(text='SW: ON', bg='green')
        else:
            self.swStatusLabel.config(text='SW: NULL', bg='red')


    def closeEvent(self, event):
        '''
        Internal callback for window close
        '''
        trans = QgsCoordinateTransform(
            QgsCoordinateReferenceSystem("EPSG:3857"), 
            QgsCoordinateReferenceSystem("EPSG:4326"),
            QgsProject.instance())
        if self.mapDisplay is not None:
            ext = trans.transformBoundingBox(self.mapDisplay.canvas.extent())
            lat1 = ext.yMaximum()
            lon1 = ext.xMinimum()
            lat2 = ext.yMinimum()
            lon2 = ext.xMaximum()
            

            
            config_path = 'gcsConfig.ini'   
            config = configparser.ConfigParser()
            config.read(config_path)
            config['LastCoords'] = {}
            config['LastCoords']['Lat1'] = str(lat1)
            config['LastCoords']['Lon1'] = str(lon1)
            config['LastCoords']['Lat2'] = str(lat2)
            config['LastCoords']['Lon2'] = str(lon2)
            with open(config_path, 'w') as configFile:
                config.write(configFile)
            
        if self._mavModel is not None:
            self._mavModel.stop()
        super().closeEvent(event)
            

    def __handleConnectInput(self):
        '''
        Internal callback to open Connect Settings
        '''
        connectionDialog = ConnectionDialog(self)
        connectionDialog.exec_()


        self._rctPort = connectionDialog.comms
        self._mavReceiver = connectionDialog.comms
        self._mavModel = connectionDialog.model
        if self._mavModel is None:
            return

        self._systemConnectionTab.updateText("System: Connected")
        self.__registerModelCallbacks()
        self.systemSettingsWidget.updateGUIOptionVars()
        self.statusWidget.updateGUIOptionVars()

    def setMap(self, mapWidget):
        self.mapDisplay = mapWidget

    def __createWidgets(self):
        '''
        Internal helper to make GUI widgets
        '''
        self.mainThread = QThread.currentThread()

        holder = QGridLayout()
        centr_widget = QFrame()
        self.setCentralWidget(centr_widget)

        self.setWindowTitle('RCT GCS')
        frm_sideControl = QScrollArea()

        content = QWidget()
        frm_sideControl.setWidget(content)
        frm_sideControl.setWidgetResizable(True)

        #wlay is the layout that holds all tabs 
        wlay = QVBoxLayout(content)


        # SYSTEM TAB
        self._systemConnectionTab = CollapseFrame(title='System: No Connection')
        self._systemConnectionTab.resize(self.SBWidth, 400)
        lay_sys = QVBoxLayout()
        btn_connect = QPushButton("Connect")
        btn_connect.resize(self.SBWidth, 100)
        btn_connect.clicked.connect(lambda:self.__handleConnectInput())
        lay_sys.addWidget(btn_connect)
        self._systemConnectionTab.setContentLayout(lay_sys)

        # COMPONENTS TAB
        self.statusWidget = StatusDisplay(frm_sideControl, self)


        # DATA DISPLAY TOOLS
        self.mapOptions = MapOptions(holder)
        self.mapOptions.resize(300, 100)
        self.mapControl = MapControl(frm_sideControl, holder, 
                self.mapOptions, self)

        # SYSTEM SETTINGS
        self.systemSettingsWidget = SystemSettingsControl(self)
        self.systemSettingsWidget.resize(self.SBWidth, 400)
        scrollArea = QScrollArea()
        scrollArea.setWidgetResizable(True)
        scrollArea.setWidget(self.systemSettingsWidget)
        
        self.upgradeDisplay = UpgradeDisplay(content, self)
        self.upgradeDisplay.resize(self.SBWidth, 400)



        # START PAYLOAD RECORDING
        btn_startRecord = QPushButton(self.__missionStatusText)
        #                            textvariable=self.__missionStatusText, 
        btn_startRecord.clicked.connect(lambda:self.__startStopMission())

        wlay.addWidget(self._systemConnectionTab)
        wlay.addWidget(self.statusWidget)
        wlay.addWidget(self.mapControl)
        wlay.addWidget(self.systemSettingsWidget)
        wlay.addWidget(self.upgradeDisplay)
        wlay.addWidget(btn_startRecord)
        wlay.addStretch()
        content.resize(self.SBWidth, 400)
        frm_sideControl.setMinimumWidth(self.SBWidth)
        holder.addWidget(frm_sideControl, 0, 0, alignment=Qt.AlignLeft)
        holder.addWidget(self.mapOptions, 0, 4, alignment=Qt.AlignTop)
        centr_widget.setLayout(holder)
        self.resize(1800, 1100)
        self.show()

class CollapseFrame(QWidget):
    def __init__(self, title="", parent=None):
        super(CollapseFrame, self).__init__(parent)

        self.content_height = 0
        self.toggle_button = QToolButton(
            text=title, checkable=True, checked=False
        )
        self.toggle_button.setStyleSheet("QToolButton { border: none; }")
        self.toggle_button.setToolButtonStyle(
            Qt.ToolButtonTextBesideIcon
        )
        self.toggle_button.setArrowType(Qt.RightArrow)
        self.toggle_button.pressed.connect(self.on_pressed)

        self.content_area = QWidget()
        self.content_area.setVisible(False)

        lay = QVBoxLayout(self)
        lay.setSpacing(0)
        lay.setContentsMargins(0, 0, 0, 0)
        lay.addWidget(self.toggle_button)
        lay.addWidget(self.content_area)


    def updateText(self, text):
        self.toggle_button.setText(text)

    @pyqtSlot()
    def on_pressed(self):
        checked = self.toggle_button.isChecked()
        self.toggle_button.setArrowType(
            Qt.DownArrow if not checked else Qt.RightArrow
        )
        self.content_area.setVisible(not checked)

    def setContentLayout(self, layout):
        lay = self.content_area.layout()
        del lay
        self.content_area.setLayout(layout)
        
class UpgradeDisplay(CollapseFrame):
    def __init__(self, parent, root: GCS):
        CollapseFrame.__init__(self, title='Upgrade Software')
        
        self.__parent = parent
        self.__root = root

        self.__innerFrame = None

        self.filename = None
        
        self.__createWidget()
        
    def update(self):
        self.updateGUIOptionVars()
        
    def __createWidget(self):
        self.__innerFrame = QGridLayout()
        
        file_lbl = QLabel('Selected File:')
        self.__innerFrame.addWidget(file_lbl, 1, 0)
        
        self.filename = QLineEdit()
        self.__innerFrame.addWidget(self.filename, 1, 1)

        browse_file_btn = QPushButton('Browse for Upgrade File')
        browse_file_btn.clicked.connect(lambda:self.fileDialogue())
        self.__innerFrame.addWidget(browse_file_btn, 2, 0)
        
        upgrade_btn = QPushButton('Upgrade')
        upgrade_btn.clicked.connect(lambda:self.sendUpgradeFile())
        self.__innerFrame.addWidget(upgrade_btn, 3, 0)

        
        self.setContentLayout(self.__innerFrame)
        
    def fileDialogue(self):
        filename = QFileDialog.getOpenFileName()
        if filename is None:
            return
        self.filename.setText(filename[0])
        
    def sendUpgradeFile(self):
        file = open(self.filename.text(), "rb")
        byteStream = file.read()
        self.__root._mavModel.sendUpgradePacket(byteStream)
        
    def updateGUIOptionVars(self):
        pass



class StatusDisplay(CollapseFrame):
    def __init__(self, parent, root: GCS):
        CollapseFrame.__init__(self, 'Components')
        
        self.__parent = parent
        self.__root = root
        self.componentStatusWidget = None

        self.__innerFrame = None

        self.statusLabel = None

        self.__createWidget()

    def update(self):
        CollapseFrame.update(self)
        self.updateGUIOptionVars()

    def __createWidget(self):
        
        self.__innerFrame = QGridLayout()

        lbl_overall_status = QLabel('Status:')
        self.__innerFrame.addWidget(lbl_overall_status, 1, 0)

        entr_overall_status = QLabel('')
        self.__innerFrame.addWidget(entr_overall_status, 1, 1)
        
        self.componentStatusWidget = ComponentStatusDisplay(root=self.__root)
        h1 = self.componentStatusWidget.innerFrame.sizeHint().height()
        self.__innerFrame.addWidget(self.componentStatusWidget, 2, 0, 1, 2)

        self.statusLabel = entr_overall_status
        h2 = self.__innerFrame.sizeHint().height()
        h3 = self.toggle_button.sizeHint().height()


        self.content_height = h1 + h2 + h3 + h3
        self.setContentLayout(self.__innerFrame)

    def updateGUIOptionVars(self, scope=0):
        varDict = self.__root._mavModel.state

        sdr_status = varDict["STS_sdrStatus"]
        dir_status = varDict["STS_dirStatus"]
        gps_status = varDict["STS_gpsStatus"]
        sys_status = varDict["STS_sysStatus"]
        sw_status = varDict["STS_swStatus"]

        if sys_status == "RCT_STATES.finish":
            self.statusLabel.setText('Stopping')
            self.statusLabel.setStyleSheet("background-color: red")
        elif sdr_status == "SDR_INIT_STATES.fail" or dir_status == "OUTPUT_DIR_STATES.fail" or gps_status == "GPS_STATES.fail" or sys_status == "RCT_STATES.fail" or (sw_status != 0 and sw_status != 1):
            self.statusLabel.setText('Failed')
            self.statusLabel.setStyleSheet("background-color: red")
        elif sys_status == "RCT_STATES.start" or sys_status == "RCT_STATES.wait_end":
            self.statusLabel.setText('Running')
            self.statusLabel.setStyleSheet("background-color: green")
        elif sdr_status == "SDR_INIT_STATES.rdy" and dir_status == "OUTPUT_DIR_STATES.rdy" and gps_status == "EXTS_STATES.rdy" and sys_status == "RCT_STATES.wait_start" and sw_status == 1:
            self.statusLabel.setText('Idle')
            self.statusLabel.setStyleSheet("background-color: yellow")
        else:
            self.statusLabel.setText('Not Connected')
            self.statusLabel.setStyleSheet("background-color: yellow")
            
        self.componentStatusWidget.update()

class ComponentStatusDisplay(CollapseFrame):
    def __init__(self, root: GCS):
        CollapseFrame.__init__(self, 'Component Statuses')
        self.sdrMap = {
            "SDR_INIT_STATES.find_devices": {'text': 'SDR: Searching for devices', 'bg':'yellow'},
            "SDR_INIT_STATES.wait_recycle": {'text':'SDR: Recycling!', 'bg':'yellow'},
            "SDR_INIT_STATES.usrp_probe": {'text':'SDR: Initializing SDR', 'bg':'yellow'},
            "SDR_INIT_STATES.rdy": {'text':'SDR: Ready', 'bg':'green'},
            "SDR_INIT_STATES.fail": {'text':'SDR: Failed!', 'bg':'red'}
        }

        self.dirMap = {
            "OUTPUT_DIR_STATES.get_output_dir": {'text':'DIR: Searching', 'bg':'yellow'},
            "OUTPUT_DIR_STATES.check_output_dir": {'text':'DIR: Checking for mount', 'bg':'yellow'},
            "OUTPUT_DIR_STATES.check_space": {'text':'DIR: Checking for space', 'bg':'yellow'},
            "OUTPUT_DIR_STATES.wait_recycle": {'text':'DIR: Recycling!', 'bg':'yellow'},
            "OUTPUT_DIR_STATES.rdy": {'text':'DIR: Ready', 'bg':'green'},
            "OUTPUT_DIR_STATES.fail": {'text':'DIR: Failed!', 'bg':'red'},
        }

        self.gpsMap = {
            "EXTS_STATES.get_tty": {'text': 'GPS: Getting TTY Device', 'bg': 'yellow'},
            "EXTS_STATES.get_msg": {'text': 'GPS: Waiting for message', 'bg': 'yellow'},
            "EXTS_STATES.wait_recycle": {'text': 'GPS: Recycling', 'bg': 'yellow'},
            "EXTS_STATES.rdy": {'text': 'GPS: Ready', 'bg': 'green'},
            "EXTS_STATES.fail": {'text': 'GPS: Failed!', 'bg': 'red'}
        }

        self.sysMap = {
            "RCT_STATES.init": {'text': 'SYS: Initializing', 'bg': 'yellow'},
            "RCT_STATES.wait_init": {'text': 'SYS: Initializing', 'bg': 'yellow'},
            "RCT_STATES.wait_start": {'text': 'SYS: Ready for start', 'bg': 'green'},
            "RCT_STATES.start": {'text': 'SYS: Starting', 'bg': 'blue'},
            "RCT_STATES.wait_end": {'text': 'SYS: Running', 'bg': 'blue'},
            "RCT_STATES.finish": {'text': 'SYS: Stopping', 'bg': 'blue'},
            "RCT_STATES.fail": {'text': 'SYS: Failed!', 'bg': 'red'},
        }
        
        self.swMap = {
            '0': {'text': 'SW: OFF', 'bg': 'yellow'},
            '1': {'text': 'SW: ON', 'bg': 'green'},
        }
        
        self.compDicts = {
            "STS_sdrStatus": self.sdrMap,
            "STS_dirStatus": self.dirMap,
            "STS_gpsStatus": self.gpsMap,
            "STS_sysStatus": self.sysMap,
            "STS_swStatus": self.swMap,
        }
            
        #self.__parent = parent
        self.__root = root

        self.innerFrame = None

        self.statusLabels = {}

        self.__createWidget()

    def update(self):
        self.updateGUIOptionVars()

    def __createWidget(self):
        self.innerFrame = QGridLayout()

        lbl_sdr_status = QLabel('SDR Status')
        self.innerFrame.addWidget(lbl_sdr_status, 1, 0)

        lbl_dir_status = QLabel('Storage Status')
        self.innerFrame.addWidget(lbl_dir_status, 2, 0)

        lbl_gps_status = QLabel('GPS Status')
        self.innerFrame.addWidget(lbl_gps_status, 3, 0)

        lbl_sys_status = QLabel('System Status')
        self.innerFrame.addWidget(lbl_sys_status, 4, 0)

        lbl_sw_status = QLabel('Software Status')
        self.innerFrame.addWidget(lbl_sw_status, 5, 0)

        entr_sdr_status = QLabel('')
        self.innerFrame.addWidget(entr_sdr_status, 1, 1)

        entr_dir_status = QLabel('')
        self.innerFrame.addWidget(entr_dir_status, 2, 1)

        entr_gps_status = QLabel('')
        self.innerFrame.addWidget(entr_gps_status, 3, 1)

        entr_sys_status = QLabel('')
        self.innerFrame.addWidget(entr_sys_status, 4, 1)

        entr_sw_status = QLabel('')
        self.innerFrame.addWidget(entr_sw_status, 5, 1)

        self.statusLabels["STS_sdrStatus"] = entr_sdr_status
        self.statusLabels["STS_dirStatus"] = entr_dir_status
        self.statusLabels["STS_gpsStatus"] = entr_gps_status
        self.statusLabels["STS_sysStatus"] = entr_sys_status
        self.statusLabels["STS_swStatus"] = entr_sw_status
        self.setContentLayout(self.innerFrame)

    def updateGUIOptionVars(self, scope=0):
        varDict = self.__root._mavModel.state
        for varName, varValue in varDict.items():
            print(varName)
            try:
                configDict = self.compDicts[varName]
                configOpts = configDict[str(varValue)]
                self.statusLabels[varName].setText(configOpts['text'])
                style = "background-color: %s" % configOpts['bg']
                self.statusLabels[varName].setStyleSheet(style)
            except KeyError:
                continue

class SystemSettingsControl(CollapseFrame):
    def __init__(self, root):
        CollapseFrame.__init__(self, title='System Settings')
        #self.__parent = parent
        self.__root = root

        self.__innerFrame = None
        self.frm_targHolder = None
        self.scroll_targHolder = None
        self.widg_targHolder = None
        self.targEntries = {}

        self.optionVars = {
            "TGT_frequencies": [],
            "SDR_centerFreq": None,
            "SDR_samplingFreq": None,
            "SDR_gain": None,
            "DSP_pingWidth": None,
            "DSP_pingSNR": None,
            "DSP_pingMax": None,
            "DSP_pingMin": None,
            "GPS_mode": None,
            "GPS_device": None,
            "GPS_baud": None,
            "SYS_outputDir": None,
            "SYS_autostart": None,
        }
        self.__createWidget()

    def update(self):
        self.__updateWidget() #add updated values

        # Repaint widgets and layouts
        self.widg_targHolder.repaint()
        self.scroll_targHolder.repaint()
        self.frm_targHolder.activate()
        CollapseFrame.repaint(self)
        self.__innerFrame.activate()
        

    def __updateWidget(self):
        if self.frm_targHolder:
            while (self.frm_targHolder.count() > 0):
                child = self.frm_targHolder.takeAt(0)
                if child.widget():
                    child.widget().deleteLater()
        rowIdx = 0
        self.targEntries = {}
        if self.__root._mavModel is not None:
            cntrFreq = self.__root._mavModel.getOption('SDR_centerFreq')
            sampFreq = self.__root._mavModel.getOption('SDR_samplingFreq')
            self.optionVars["SDR_centerFreq"].setText(str(cntrFreq))
            self.optionVars["SDR_samplingFreq"].setText(str(sampFreq))
            self.frm_targHolder.setVerticalSpacing(0)
            time.sleep(0.5)
            for freq in self.__root._mavModel.getFrequencies(self.__root.defaultTimeout):
                #Put in frm_targHolder
                new = QHBoxLayout()
                freqLabel = QLabel('Target %d' % (rowIdx + 1))
                freqVariable = freq
                freqEntry = QLineEdit()
                val = QIntValidator(cntrFreq-sampFreq, cntrFreq+sampFreq)                            
                freqEntry.setValidator(val)
                freqEntry.setText(str(freqVariable))

                # Add new target to layout
                new.addWidget(freqLabel)
                new.addWidget(freqEntry)
                newWidg = QWidget()
                newWidg.setLayout(new)
                self.frm_targHolder.addRow(newWidg)

                
                self.targEntries[freq] = [freq]
                rowIdx += 1

    def __createWidget(self):
        '''
        Inner function to create widgets in the System Settings tab
        '''
        self.__innerFrame = QGridLayout()

        lbl_cntrFreq = QLabel('Center Frequency')

        lbl_sampFreq = QLabel('Sampling Frequency')

        lbl_sdrGain = QLabel('SDR Gain')

        self.optionVars['SDR_centerFreq'] = QLineEdit()


        self.optionVars['SDR_samplingFreq'] = QLineEdit()

        self.optionVars['SDR_gain'] = QLineEdit()

        self.frm_targHolder = QFormLayout() # Layout that holds target widgets
        self.widg_targHolder = QWidget()
        self.scroll_targHolder = QScrollArea()
        self.scroll_targHolder.setWidgetResizable(True)
        self.scroll_targHolder.setWidget(self.widg_targHolder)
        self.widg_targHolder.setLayout(self.frm_targHolder)

        rowIdx = 0
        self.targEntries = {}
        if self.__root._mavModel is not None:
            for freq in self.__root._mavModel.getFrequencies(self.__root.defaultTimeout):
                #Put in frm_targHolder
                new = QHBoxLayout()
                freqLabel = QLabel('Target %d' % (rowIdx + 1))
                freqVariable = freq
                freqEntry = QLineEdit()
                cntrFreq = self.__root._mavModel.getOption('SDR_centerFreq')
                sampFreq = self.__root._mavModel.getOption('SDR_samplingFreq')
                val = QIntValidator(cntrFreq-sampFreq, cntrFreq+sampFreq)                            
                freqEntry.setValidator(val)
                freqEntry.setText(freqVariable)
                
                new.addWidget(freqLabel)
                new.addWidget(freqEntry)
                newWidg = QWidget()
                newWidg.setLayout(new)
                self.frm_targHolder.addRow(newWidg)
                self.targEntries[freq] = [freq]
                rowIdx += 1

        # Add widgets to main layout: self.__innerFrame
        self.__innerFrame.addWidget(self.scroll_targHolder, 4, 0, 1, 2)
        self.__innerFrame.addWidget(lbl_cntrFreq, 1, 0)
        self.__innerFrame.addWidget(lbl_sampFreq, 2, 0)
        self.__innerFrame.addWidget(lbl_sdrGain, 3, 0)
        self.__innerFrame.addWidget(self.optionVars['SDR_centerFreq'], 1, 1)
        self.__innerFrame.addWidget(self.optionVars['SDR_samplingFreq'], 2, 1)
        self.__innerFrame.addWidget(self.optionVars['SDR_gain'], 3, 1)

        btn_addTarget = QPushButton('Add Target')
        btn_addTarget.clicked.connect(lambda:self.addTarget())
        self.__innerFrame.addWidget(btn_addTarget, 0, 0, 1, 2)
        btn_clearTargs = QPushButton('Clear Targets')
        btn_clearTargs.clicked.connect(lambda:self.clearTargets())
        self.__innerFrame.addWidget(btn_clearTargs, 5, 0)

        btn_submit = QPushButton('Update')
        btn_submit.clicked.connect(lambda:self._updateButtonCallback())
        self.__innerFrame.addWidget(btn_submit, 5, 1)

        btn_advSettings = QPushButton('Expert & Debug Configuration')
        btn_advSettings.clicked.connect(lambda:self.__advancedSettings())
        self.__innerFrame.addWidget(btn_advSettings, 6, 0, 1, 2)

        self.setContentLayout(self.__innerFrame)


    def clearTargets(self):
        '''
        Helper function to clear target frequencies from UI and 
        MavMode
        '''
        self.__root._mavModel.setFrequencies(
            [], timeout=self.__root.defaultTimeout)
        self.update()

    def __advancedSettings(self):
        openSettings = ExpertSettingsDialog(self, self.optionVars)
        openSettings.exec_()

    def validateFrequency(self, var: int):
        cntrFreq = self.__root._mavModel.getOption('SDR_centerFreq')
        sampFreq = self.__root._mavModel.getOption('SDR_samplingFreq')
        if abs(var - cntrFreq) > sampFreq:
            return False
        return True

    def _updateButtonCallback(self):
        cntrFreq = int(self.optionVars['SDR_centerFreq'].text())
        sampFreq = int(self.optionVars['SDR_samplingFreq'].text())

        targetFrequencies = []
        for targetName in self.targEntries:
            if not self.validateFrequency(self.targEntries[targetName][0]):
                dialog = QMessageBox()
                dialog.setIcon(QMessageBox.Critical)
                dialog.setText("Target frequency " + 
                        str(self.targEntries[targetName][0]) + 
                        " is invalid. Please enter another value.")
                dialog.addButton(QMessageBox.Ok)
                dialog.exec()
                return
            targetFreq = self.targEntries[targetName][0]
            targetFrequencies.append(targetFreq)

        self.__root._mavModel.setFrequencies(
            targetFrequencies, self.__root.defaultTimeout)

        if cntrFreq != '':
            lastCntrFreq = self.__root._mavModel.getOption('SDR_centerFreq')
            if int(cntrFreq) != lastCntrFreq:
                self.clearTargets()
        if sampFreq != '':
            lastSampFreq = self.__root._mavModel.getOption(
                'SDR_samplingFreq')
            if int(sampFreq) != lastSampFreq:
                self.clearTargets()

        self.submitGUIOptionVars(0x00)

        self.updateGUIOptionVars()

    def updateGUIOptionVars(self, scope=0, options=None):
        if options is not None:
            self.optionVars = options
        optionDict = self.__root._mavModel.getOptions(
            scope, timeout=self.__root.defaultTimeout)
        for optionName, optionValue in optionDict.items():
            try:
                self.optionVars[optionName].setText(str(optionValue))
            except AttributeError:
                print(optionName)
        self.update()

    def submitGUIOptionVars(self, scope: int):
        __baseOptionKeywords = ['SDR_centerFreq',
                                'SDR_samplingFreq', 'SDR_gain']
        __expOptionKeywords = ['DSP_pingWidth', 'DSP_pingSNR',
                               'DSP_pingMax', 'DSP_pingMin', 'SYS_outputDir']
        __engOptionKeywords = ['GPS_mode',
                               'GPS_baud', 'GPS_device', 'SYS_autostart']

        acceptedKeywords = []
        if scope >= 0x00:
            acceptedKeywords.extend(__baseOptionKeywords)
        if scope >= 0x01:
            acceptedKeywords.extend(__expOptionKeywords)
        if scope >= 0xFF:
            acceptedKeywords.extend(__engOptionKeywords)

        options = {}
        
        for keyword in acceptedKeywords:
            try:
                options[keyword] = int(self.optionVars[keyword].text())
            except ValueError:
                options[keyword] = float(self.optionVars[keyword].text())
        self.__root._mavModel.setOptions(
            timeout=self.__root.defaultTimeout, **options)

    def addTarget(self):
        cntrFreq = int(self.optionVars['SDR_centerFreq'].text())
        sampFreq = int(self.optionVars['SDR_samplingFreq'].text())
        addTargetWindow = AddTargetDialog(self.frm_targHolder, cntrFreq, sampFreq)
        addTargetWindow.exec_()

        # TODO: remove name
        name = addTargetWindow.name
        freq = addTargetWindow.freq

        if freq is None:
            return

        self.__root._mavModel.addFrequency(freq, self.__root.defaultTimeout)

        self.update()



class ExpertSettingsDialog(QWizard):
    def __init__(self, parent, optionVars):
        super(ExpertSettingsDialog, self).__init__(parent)
        self.parent = parent
        self.addPage(ExpertSettingsDialogPage(self, optionVars))
        self.setWindowTitle('Expert/Engineering Settings')
        self.resize(640,480)

class ExpertSettingsDialogPage(QWizardPage):
    def __init__(self, parent=None, optionVars=None):
        super(ExpertSettingsDialogPage, self).__init__(parent)
        self.__parent = parent
        self.optionVars = optionVars

        self.__createWidget()
        # Configure member vars here
        self.__parent.parent.updateGUIOptionVars(0xFF, self.optionVars)

    def __createWidget(self):
        expSettingsFrame = QGridLayout()

        lbl_pingWidth = QLabel('Expected Ping Width(ms)')
        expSettingsFrame.addWidget(lbl_pingWidth, 0, 0)

        lbl_minWidthMult = QLabel('Min. Width Multiplier')
        expSettingsFrame.addWidget(lbl_minWidthMult, 1, 0)

        lbl_maxWidthMult = QLabel('Max. Width Multiplier')
        expSettingsFrame.addWidget(lbl_maxWidthMult, 2, 0)

        lbl_minPingSNR = QLabel('Min. Ping SNR(dB)')
        expSettingsFrame.addWidget(lbl_minPingSNR, 3, 0)

        lbl_GPSPort = QLabel('GPS Port')
        expSettingsFrame.addWidget(lbl_GPSPort, 4, 0)

        lbl_GPSBaudRate = QLabel('GPS Baud Rate')
        expSettingsFrame.addWidget(lbl_GPSBaudRate, 5, 0)

        lbl_outputDir = QLabel('Output Directory')
        expSettingsFrame.addWidget(lbl_outputDir, 6, 0)

        lbl_GPSMode = QLabel('GPS Mode')
        expSettingsFrame.addWidget(lbl_GPSMode, 7, 0)

        self.optionVars['DSP_pingWidth'] = QLineEdit()
        expSettingsFrame.addWidget(self.optionVars['DSP_pingWidth'], 0, 1)

        self.optionVars['DSP_pingMin'] = QLineEdit()
        expSettingsFrame.addWidget(self.optionVars['DSP_pingMin'], 1, 1)

        self.optionVars['DSP_pingMax'] = QLineEdit()
        expSettingsFrame.addWidget(self.optionVars['DSP_pingMax'], 2, 1)

        self.optionVars['DSP_pingSNR'] = QLineEdit()
        expSettingsFrame.addWidget(self.optionVars['DSP_pingSNR'], 3, 1)

        self.optionVars['GPS_device'] = QLineEdit()
        expSettingsFrame.addWidget(self.optionVars['GPS_device'], 4, 1)

        self.optionVars['GPS_baud'] = QLineEdit()
        expSettingsFrame.addWidget(self.optionVars['GPS_baud'], 5, 1)

        self.optionVars['SYS_outputDir'] = QLineEdit()
        expSettingsFrame.addWidget(self.optionVars['SYS_outputDir'], 6, 1)

        self.optionVars['GPS_mode'] = QLineEdit()
        expSettingsFrame.addWidget(self.optionVars['GPS_mode'], 7, 1)

        btn_submit = QPushButton('submit')
        btn_submit.clicked.connect(lambda:self.submit())
        expSettingsFrame.addWidget(btn_submit, 8, 0, 1, 2)

        self.setLayout(expSettingsFrame)

    def validateParameters(self):
        return True

    def submit(self):
        if not self.validateParameters():
            return
        self.__parent.parent.submitGUIOptionVars(0xFF)



class AddTargetDialog(QWizard):
    def __init__(self, parent, centerFrequency: int, samplingFrequency: int):
        QWizardPage.__init__(self)
        self.__parent = parent
        self.name = "filler"
        self.freq = 0
        self.centerFrequency = centerFrequency
        self.samplingFrequency = samplingFrequency
        self.page = AddTargetDialogPage(self, centerFrequency, samplingFrequency)
        self.addPage(self.page)
        self.setWindowTitle('Add Target')
        self.resize(640,480)
        self.button(QWizard.FinishButton).clicked.connect(self.submit)

    def validate(self):
        return abs(int(self.page.targFreqEntry.text()) - self.centerFrequency) <= self.samplingFrequency


    def submit(self):
        if not self.validate():
            dialog = QMessageBox()
            dialog.setIcon(QMessageBox.Critical)
            dialog.setText("You have entered an invalid target frequency. Please try again.")
            dialog.addButton(QMessageBox.Ok)
            dialog.exec()
            return
        self.name = self.page.targNameEntry.text()
        self.freq = int(self.page.targFreqEntry.text())


class AddTargetDialogPage(QWizardPage):
    def __init__(self, parent, centerFrequency: int, samplingFrequency: int):
        QWizardPage.__init__(self, parent)
        self.__parent = parent
        self.targNameEntry = None
        self.targFreqEntry = None

        self.__centerFreq = centerFrequency
        self.__samplingFreq = samplingFrequency

        self.name = None
        self.freq = None

        self.__createWidget()


    def __createWidget(self):
        rx  = QRegExp("[0-9]{30}")                           
        val = QRegExpValidator(rx)                            
        frm_targetSettings = QGridLayout()

        lbl_targetName = QLabel('Target Name:')
        frm_targetSettings.addWidget(lbl_targetName, 0, 0)

        #entr_targetName = QLineEdit()
        self.targNameEntry = QLineEdit()
        frm_targetSettings.addWidget(self.targNameEntry, 0, 1)

        lbl_targetFreq = QLabel('Target Frequency:')
        frm_targetSettings.addWidget(lbl_targetFreq, 1, 0)

        self.targFreqEntry = QLineEdit()
        self.targFreqEntry.setValidator(val)
        frm_targetSettings.addWidget(self.targFreqEntry, 1, 1)

        '''
        btn_submit = QPushButton('submit')
        btn_submit.clicked.connect(lambda:self.submit())
        frm_targetSettings.addWidget(btn_submit, 2, 0, 1, 2)
        '''
        self.setLayout(frm_targetSettings)




class ConnectionDialog(QWizard):
    def __init__(self, parent):
        super(ConnectionDialog, self).__init__()
        self.__parent = parent
        self.setWindowTitle('Connect Settings')
        self.page = ConnectionDialogPage(self)
        self.addPage(self.page)
        self.port = None
        self.comms = None
        self.model = None
        self.resize(640,480)
        self.button(QWizard.FinishButton).clicked.connect(lambda:self.submit())

    def submit(self):
        try:
            print(self.page.portEntry.text())
            self.port = rctTransport.RCTTCPClient(
                addr='127.0.0.1', port=int(self.page.portEntry.text()))
            self.comms = rctComms.gcsComms(self.port)
            self.model = rctCore.MAVModel(self.comms)
            self.model.start()
        except:
            return

class ConnectionDialogPage(QWizardPage):
    def __init__(self, parent):
        super(ConnectionDialogPage, self).__init__(parent)
        self.__parent = parent
        #self.__portEntry = tk.IntVar()
        #self.__portEntry.set(9000)  # default value
        self.__portEntryVal = 9000 # default value
        self.portEntry = None # default value
        self.port = None
        self.comms = None
        self.model = None


        self.__createWidget()


    def __createWidget(self):

        frm_holder = QHBoxLayout()
        frm_holder.addStretch(1)
        frm_conType = QVBoxLayout()
        frm_conType.addStretch(1)

        lbl_conType = QLabel('Connection Type:')
        frm_conType.addWidget(lbl_conType)

        btn_TCP = QCheckBox('TCP')
        frm_conType.addWidget(btn_TCP)

        frm_port = QVBoxLayout()
        frm_port.addStretch(1)

        lbl_port = QLabel('Port')
        frm_port.addWidget(lbl_port)

        self.portEntry = QLineEdit() #textvariable=self.__portEntry)
        self.portEntry.setText(str(self.__portEntryVal))
        frm_port.addWidget(self.portEntry)



        frm_holder.addLayout(frm_conType)
        frm_holder.addLayout(frm_port)
        self.setLayout(frm_holder)





class MapControl(CollapseFrame):    
    def __init__(self, parent, holder, mapOptions, root: GCS):
        CollapseFrame.__init__(self, title='Map Display Tools')
        self.__parent = parent
        self.__root = root
        self.__mapOptions = mapOptions
        self.__holder = holder
        self.__mapFrame = None
        self.__latEntry = None
        self.__lonEntry = None
        self.__zoomEntry = None

        self.__createWidgets()



    def __createWidgets(self):
        controlPanelHolder = QScrollArea()
        content = QWidget()

        controlPanelHolder.setWidget(content)
        controlPanelHolder.setWidgetResizable(True)

        controlPanel = QVBoxLayout(content)

        controlPanel.addStretch()

        self.__mapFrame = QWidget()
        self.__mapFrame.resize(800, 500)
        self.__holder.addWidget(self.__mapFrame, 0, 0, 1, 3)
        btn_loadMap = QPushButton('Load Map')
        btn_loadMap.clicked.connect(lambda:self.__loadMapFile())
        controlPanel.addWidget(btn_loadMap)
        btn_export = QPushButton(" Export")
        controlPanel.addWidget(btn_export)


        
        frm_loadWebMap = QLabel('Load WebMap')
        controlPanel.addWidget(frm_loadWebMap)
        lay_loadWebMap = QGridLayout()
        lay_loadWebMapHolder = QVBoxLayout()
        lay_loadWebMapHolder.addStretch()


        lbl_p1 = QLabel('Lat/Long NW Point')
        lay_loadWebMap.addWidget(lbl_p1, 0, 0)

        self.__p1latEntry = QLineEdit()
        lay_loadWebMap.addWidget(self.__p1latEntry, 0, 1)
        self.__p1lonEntry = QLineEdit()
        lay_loadWebMap.addWidget(self.__p1lonEntry, 0, 2)

        lbl_p2 = QLabel('Lat/Long SE Point')
        lay_loadWebMap.addWidget(lbl_p2, 1, 0)

        self.__p2latEntry = QLineEdit()
        lay_loadWebMap.addWidget(self.__p2latEntry, 1, 1)
        self.__p2lonEntry = QLineEdit()
        lay_loadWebMap.addWidget(self.__p2lonEntry, 1, 2)

        
        btn_loadWebMap = QPushButton('Load from Web') 
        btn_loadWebMap.clicked.connect(lambda:self.__loadWebMap())
        lay_loadWebMap.addWidget(btn_loadWebMap, 3, 1, 1, 2)
        
        btn_loadCachedMap = QPushButton('Load from Cache') 
        btn_loadCachedMap.clicked.connect(lambda:self.__loadCachedMap())
        lay_loadWebMap.addWidget(btn_loadCachedMap, 4, 1, 1, 2)

        controlPanel.addWidget(frm_loadWebMap)
        controlPanel.addLayout(lay_loadWebMap)


        self.setContentLayout(controlPanel)
        
    def __coordsFromConf(self):
        config_path = 'gcsConfig.ini'
        config = configparser.ConfigParser()
        config.read(config_path)
        try:
            lat1 = config['LastCoords']['lat1']
            lon1 = config['LastCoords']['lon1']
            lat2 = config['LastCoords']['lat2']
            lon2 = config['LastCoords']['lon2']
        except KeyError:
            lat1, lon1, lat2, lon2 = None
            
        return lat1, lon1, lat2, lon2
        
    def __loadWebMap(self):
        lat1 = self.__p1latEntry.text()
        lon1 = self.__p1lonEntry.text()
        lat2 = self.__p2latEntry.text()
        lon2 = self.__p2lonEntry.text()
        
        
        
        if (lat1 == '') or (lon1 == '') or (lat2 == '') or (lon2 == ''):
            lat1, lon1, lat2, lon2 = self.__coordsFromConf()
            
            self.__p1latEntry.setText(lat1)
            self.__p1lonEntry.setText(lon1)
            self.__p2latEntry.setText(lat2)
            self.__p2lonEntry.setText(lon2)
        
        p1lat = float(lat1)
        p1lon = float(lon1)
        p2lat = float(lat2)
        p2lon = float(lon2)
        self.__mapFrame.setParent(None)
        self.__mapFrame = WebMap(self.__holder, p1lat, p1lon, 
                p2lat, p2lon, False)
        self.__mapFrame.resize(800, 500)
        self.__mapOptions.setMap(self.__mapFrame, True)
        self.__root.setMap(self.__mapFrame)

    def __loadCachedMap(self):
        p1lat = float(self.__p1latEntry.text())
        p1lon = float(self.__p1lonEntry.text())
        p2lat = float(self.__p2latEntry.text())
        p2lon = float(self.__p2lonEntry.text())
        self.__mapFrame.setParent(None)
        self.__mapFrame = WebMap(self.__holder, p1lat, p1lon, 
                p2lat, p2lon, True)
        self.__mapFrame.resize(800, 500)
        self.__mapOptions.setMap(self.__mapFrame, True)
        self.__root.setMap(self.__mapFrame)

    def __loadMapFile(self):
        self.__mapFrame.setParent(None)
        self.__mapFrame = StaticMap(self.__holder)
        self.__mapFrame.resize(800, 500)
        self.__mapOptions.setMap(self.__mapFrame, False)
        self.__root.setMap(self.__mapFrame)






class RectangleMapTool(QgsMapToolEmitPoint):
  def __init__(self, canvas):
    self.canvas = canvas
    QgsMapToolEmitPoint.__init__(self, self.canvas)
    self.rubberBand = QgsRubberBand(self.canvas, True)
    self.rubberBand.setColor(QColor(0,255,255,125))
    self.rubberBand.setWidth(1)
    self.reset()

  def reset(self):
    self.startPoint = self.endPoint = None
    self.isEmittingPoint = False
    self.rubberBand.reset(True)

  def canvasPressEvent(self, e):
    self.startPoint = self.toMapCoordinates(e.pos())
    self.endPoint = self.startPoint
    self.isEmittingPoint = True
    self.showRect(self.startPoint, self.endPoint)

  def canvasReleaseEvent(self, e):
    self.isEmittingPoint = False

  def canvasMoveEvent(self, e):
    if not self.isEmittingPoint:
      return

    self.endPoint = self.toMapCoordinates(e.pos())
    self.showRect(self.startPoint, self.endPoint)

  def showRect(self, startPoint, endPoint):
    self.rubberBand.reset(QgsWkbTypes.PolygonGeometry)
    if startPoint.x() == endPoint.x() or startPoint.y() == endPoint.y():
      return

    point1 = QgsPointXY(startPoint.x(), startPoint.y())
    point2 = QgsPointXY(startPoint.x(), endPoint.y())
    point3 = QgsPointXY(endPoint.x(), endPoint.y())
    point4 = QgsPointXY(endPoint.x(), startPoint.y())

    self.rubberBand.addPoint(point1, False)
    self.rubberBand.addPoint(point2, False)
    self.rubberBand.addPoint(point3, False)
    self.rubberBand.addPoint(point4, True)    # true to update canvas
    self.rubberBand.show()

  def rectangle(self):
    if self.startPoint is None or self.endPoint is None:
      return None
    elif (self.startPoint.x() == self.endPoint.x() or \
          self.startPoint.y() == self.endPoint.y()):
      return None

    return QgsRectangle(self.startPoint, self.endPoint)

  def deactivate(self):
    QgsMapTool.deactivate(self)
    self.deactivated.emit()


class MapWidget(QWidget):

    def __init__(self, root):
        QWidget.__init__(self)
        self.holder = QVBoxLayout()
        self.layer = None
        self.vehicle = None
        self.vehiclePath = None
        self.lastLoc = None
        self.pingLayer = None
        self.pingRenderer = None
        self.estimate = None
        self.pingMin = 800
        self.pingMax = 0
        self.ind = 0
        self.indEst = 0
        self.toolbar = QToolBar()
        self.canvas = QgsMapCanvas()
        self.canvas.setCanvasColor(Qt.white)

        self.transformToWeb = QgsCoordinateTransform(
                QgsCoordinateReferenceSystem("EPSG:4326"),
                QgsCoordinateReferenceSystem("EPSG:3857"), 
                QgsProject.instance())
        self.transform = QgsCoordinateTransform(
                QgsCoordinateReferenceSystem("EPSG:3857"), 
                QgsCoordinateReferenceSystem("EPSG:4326"),
                QgsProject.instance())

    def adjustCanvas(self):
        self.canvas.setExtent(self.layer.extent())  
        self.canvas.setLayers([self.estimate,
                               self.vehicle, self.pingLayer, 
                               self.vehiclePath, self.layer]) 
        #self.canvas.setLayers([self.layer])
        self.canvas.zoomToFullExtent()   
        self.canvas.freeze(True)  
        self.canvas.show()     
        self.canvas.refresh()       
        self.canvas.freeze(False)    
        self.canvas.repaint()

    def addToolBar(self):
        self.actionZoomIn = QAction("Zoom in", self)
        self.actionZoomOut = QAction("Zoom out", self)
        self.actionPan = QAction("Pan", self)

        self.actionZoomIn.setCheckable(True)
        self.actionZoomOut.setCheckable(True)
        self.actionPan.setCheckable(True)

        self.actionZoomIn.triggered.connect(self.zoomIn)
        self.actionZoomOut.triggered.connect(self.zoomOut)
        self.actionPan.triggered.connect(self.pan)

        self.toolbar.addAction(self.actionZoomIn)
        self.toolbar.addAction(self.actionZoomOut)
        self.toolbar.addAction(self.actionPan)

        # create the map tools
        self.toolPan = QgsMapToolPan(self.canvas)
        self.toolPan.setAction(self.actionPan)
        self.toolZoomIn = QgsMapToolZoom(self.canvas, False) # false = in
        self.toolZoomIn.setAction(self.actionZoomIn)
        self.toolZoomOut = QgsMapToolZoom(self.canvas, True) # true = out
        self.toolZoomOut.setAction(self.actionZoomOut)



    def zoomIn(self):
        self.canvas.setMapTool(self.toolZoomIn)

    def zoomOut(self):
        self.canvas.setMapTool(self.toolZoomOut)

    def pan(self):
        self.canvas.setMapTool(self.toolPan)

    def plotVehicle(self, coord):
        lat = coord[0]
        lon = coord[1]
        point = self.transformToWeb.transform(QgsPointXY(lon, lat))
        if self.vehicle is None:
            return
        else:
            if self.ind > 0:
                lpr = self.vehiclePath.dataProvider()
                lin = QgsGeometry.fromPolylineXY([self.lastLoc, point])
                lineFeat = QgsFeature()
                lineFeat.setGeometry(lin)
                lpr.addFeatures([lineFeat])
                vpr = self.vehicle.dataProvider()
                self.vehicle.startEditing()
                self.vehicle.deleteFeature(self.ind)
                self.vehicle.commitChanges()
            
            self.lastLoc = point
            vpr = self.vehicle.dataProvider()
            pnt = QgsGeometry.fromPointXY(point)
            f = QgsFeature()
            f.setGeometry(pnt)
            vpr.addFeatures([f])
            self.vehicle.updateExtents()
            self.ind = self.ind + 1

    def plotPing(self, coord, amp):
        print(amp)
        lat = coord[0]
        print(lat)
        lon = coord[1]
        print(lon)
        change = False
        point = self.transformToWeb.transform(QgsPointXY(lon, lat))
        print(point)
        if self.pingLayer is None:
            return
        else:
            if amp < self.pingMin:
                change = True
                self.pingMin = amp
            if amp > self.pingMax:
                change = True
                self.pingMax = amp
            if (self.pingMax == self.pingMin):
                self.pingMax = self.pingMax + 1
            if change:
                r = self.pingMax - self.pingMin
                first = r * 0.2
                second = r * 0.4
                third = r * 0.6
                fourth = r * 0.8

                for i, rangeObj in enumerate(self.pingRenderer.ranges()):
                    if rangeObj.label() == 'Blue':
                        self.pingRenderer.updateRangeLowerValue(i, self.pingMin)
                        self.pingRenderer.updateRangeUpperValue(i, self.pingMin + first)
                    if rangeObj.label() == 'Green':
                        self.pingRenderer.updateRangeLowerValue(i, self.pingMin + first)
                        self.pingRenderer.updateRangeUpperValue(i, self.pingMin + second)
                    if rangeObj.label() == 'Yellow':
                        self.pingRenderer.updateRangeLowerValue(i, self.pingMin + second)
                        self.pingRenderer.updateRangeUpperValue(i, self.pingMin + third)
                    if rangeObj.label() == 'Orange':
                        self.pingRenderer.updateRangeLowerValue(i, self.pingMin + third)
                        self.pingRenderer.updateRangeUpperValue(i, self.pingMin + fourth)
                    if rangeObj.label() == 'Red':
                        self.pingRenderer.updateRangeLowerValue(i, self.pingMin +fourth)
                        self.pingRenderer.updateRangeUpperValue(i, self.pingMax)


            vpr = self.pingLayer.dataProvider()
            
            #Create new ping point
            pnt = QgsGeometry.fromPointXY(point)
            f = QgsFeature()
            fields = QgsFields()
            fields.append(QgsField(name='Amp', type=QVariant.Double, len=1))
            f.setFields(fields)
            f.setGeometry(pnt)
            f.setAttribute(0, amp)
            vpr.addFeatures([f])
            self.pingLayer.updateExtents()
            
    def plotEstimate(self, coord, frequency):
        lat = coord[0]
        lon = coord[1]
        point = self.transformToWeb.transform(QgsPointXY(lon, lat))
        if self.estimate is None:
            return
        else:
            if self.indEst > 0:
                self.estimate.startEditing()
                self.estimate.deleteFeature(self.indEst)
                self.estimate.commitChanges()
            
            vpr = self.estimate.dataProvider()
            pnt = QgsGeometry.fromPointXY(point)
            f = QgsFeature()
            f.setGeometry(pnt)
            vpr.addFeatures([f])
            self.estimate.updateExtents()
            self.indEst = self.indEst + 1

        
class MapOptions(QWidget):

    def __init__(self, holder):
        QWidget.__init__(self)

        self.mapWidget = None
        self.btn_cacheMap = None
        self.isWebMap = False
        self.lbl_dist = None
        self.__createWidgets()
        self.ind=1
        self.wb=None
        self.sheet1=None
        


    def __createWidgets(self):
        # MAP OPTIONS
        lay_mapOptions = QVBoxLayout()

        lbl_mapOptions = QLabel('Map Options')
        lay_mapOptions.addWidget(lbl_mapOptions)

        self.btn_setSearchArea = QPushButton('Set Search Area')
        self.btn_setSearchArea.setEnabled(False)
        lay_mapOptions.addWidget(self.btn_setSearchArea)

        self.btn_cacheMap = QPushButton('Cache Map')
        self.btn_cacheMap.clicked.connect(lambda:self.__cacheMap())
        self.btn_cacheMap.setEnabled(False)
        lay_mapOptions.addWidget(self.btn_cacheMap)
        
        exportTab = CollapseFrame('Export')
        btn_pingExport = QPushButton('Pings')
        btn_pingExport.clicked.connect(lambda:self.exportPing())
        btn_vehiclePathExport = QPushButton('Vehicle Path')
        btn_vehiclePathExport.clicked.connect(lambda:self.exportVehiclePath())
        
        lay_export = QVBoxLayout()
        lay_export.addWidget(btn_pingExport)
        lay_export.addWidget(btn_vehiclePathExport)
        exportTab.setContentLayout(lay_export)
        
        lay_mapOptions.addWidget(exportTab)        
        
        distWidg = QWidget()
        distLay = QHBoxLayout()
        lbl_dist = QLabel('Distance from Actual')
        self.lbl_dist = QLabel('')
        distLay.addWidget(lbl_dist)
        distLay.addWidget(self.lbl_dist)
        distWidg.setLayout(distLay)
        
        lay_mapOptions.addWidget(distWidg)

        self.setLayout(lay_mapOptions)


        '''
        # MAP LEGEND
        frm_mapLegend = tk.Frame(master=frm_mapGrid, width=self.SBWidth)
        frm_mapLegend.pack(side=tk.BOTTOM)

        lbl_legend = tk.Label(frm_mapLegend, width=self.SBWidth,
                              bg='gray', text='Map Legend')
        lbl_legend.grid(column=0, row=0, sticky='ew')

        lbl_legend = tk.Label(frm_mapLegend, width=self.SBWidth,
                              bg='light gray', text='Vehicle')
        lbl_legend.grid(column=0, row=1, sticky='ew')

        lbl_legend = tk.Label(frm_mapLegend, width=self.SBWidth,
                              bg='light gray', text='Target')
        lbl_legend.grid(column=0, row=2, sticky='ew')
        '''
    def __cacheMap(self):
        if self.isWebMap:
            if (self.mapWidget.toolRect.rectangle() == None):
                msg = QMessageBox()
                msg.setText("No specified area to cache!")
                msg.setWindowTitle("Alert")
                msg.setInformativeText("Use the rect tool to choose an area on the map to cache")
                msg.setIcon(QMessageBox.Critical)
                msg.exec_()
                self.mapWidget.rect()
            else:
                cacheThread = Thread(target=self.mapWidget.cacheMap)
                cacheThread.start()
                self.mapWidget.canvas.refresh()
        else:
            print("alert")

    def setMap(self, mapWidg: MapWidget, isWebMap):
        self.isWebMap = isWebMap
        self.mapWidget = mapWidg
        
        self.btn_cacheMap.setEnabled(isWebMap)
        
    def estDistance(self, coord, stale, res):
        lat1 = coord[0]
        lon1 = coord[1]
        lat2 = 32.885889
        lon2 = -117.234028
        
        dist = self.distance(lat1, lat2, lon1, lon2)
        
        if(self.ind==1):
            self.wb = Workbook() 
            self.sheet1 = self.wb.add_sheet('res')         
            self.sheet1.write(0, 0, 'Distance')
            self.sheet1.write(0, 1, 'staleEst') 
            self.sheet1.write(0, 2, 'Result') 
            
        self.sheet1.write(self.ind, 0, str(dist))
        self.sheet1.write(self.ind, 1, str(stale))
        self.sheet1.write(self.ind, 2, str(res.fun))
        
        self.wb.save('testRes.xls')
        self.ind = self.ind + 1
        

        self.lbl_dist.setText(str(dist))
        
    def distance(self, lat1, lat2, lon1, lon2):    
        lon1 = radians(lon1) 
        lon2 = radians(lon2) 
        lat1 = radians(lat1) 
        lat2 = radians(lat2) 
           
        # Haversine formula  
        dlon = lon2 - lon1  
        dlat = lat2 - lat1 
        a = sin(dlat / 2)**2 + cos(lat1) * cos(lat2) * sin(dlon / 2)**2
      
        c = 2 * asin(sqrt(a))  
         
        # Radius of earth in kilometers. Use 3956 for miles 
        r = 6371
           
        return(c * r)
    
    def exportPing(self):
    
        options = QgsVectorFileWriter.SaveVectorOptions()
        options.driverName = "ESRI Shapefile"

        QgsVectorFileWriter.writeAsVectorFormatV2(self.mapWidget.pingLayer, 
                                        r"C:/Users/mluci/gcs/logs/pings.shp", 
                                        QgsCoordinateTransformContext(), options)
        
    def exportVehiclePath(self):
    
        options = QgsVectorFileWriter.SaveVectorOptions()
        options.driverName = "ESRI Shapefile"

        QgsVectorFileWriter.writeAsVectorFormatV2(self.mapWidget.vehiclePath, 
                                        r"C:/Users/mluci/gcs/logs/vehicle.shp", 
                                        QgsCoordinateTransformContext(), options)
           


'''
Helper Class to facilititate displaying online web maps
'''
class WebMap(MapWidget):

    def __init__(self, root, p1lat, p1lon, p2lat, p2lon, loadCached):
        # Initialize WebMapFrame
        MapWidget.__init__(self, root)

        self.loadCached = loadCached

        
        self.addLayers()
        self.adjustCanvas()
        r = QgsRectangle(p1lon, p2lat, p2lon, p1lat)
        rect = self.transformToWeb.transformBoundingBox(r)
        self.canvas.zoomToFeatureExtent(rect)

        self.addToolBar()
        self.addRectTool()
        self.pan()

        self.holder.addWidget(self.toolbar)
        self.holder.addWidget(self.canvas)
        self.setLayout(self.holder)

        root.addWidget(self, 0, 1, 1, 2)
        self.root = root

    def addLayers(self):
        if self.estimate is None:
            uri = "Point?crs=epsg:3857"
            
            self.estimate = QgsVectorLayer(uri, 'Estimate', "memory")
            
            symbol = QgsMarkerSymbol.createSimple({'name': 'diamond', 
                                                   'color': 'blue'})
            self.estimate.renderer().setSymbol(symbol)
            
            
            self.estimate.setAutoRefreshInterval(500)
            self.estimate.setAutoRefreshEnabled(True)
            
            
        if self.vehicle is None:
            uri = "Point?crs=epsg:3857"
            uriLine = "Linestring?crs=epsg:3857"
            
            self.vehicle = QgsVectorLayer(uri, 'Vehicle', "memory")
            self.vehiclePath = QgsVectorLayer(uriLine, 'VehiclePath', "memory")

            # Set drone image for marker symbol
            path = QDir().currentPath()
            full = path +'/camera.svg'
            symbolSVG = QgsSvgMarkerSymbolLayer(full)
            symbolSVG.setSize(4)
            symbolSVG.setFillColor(QColor('#0000ff'))
            symbolSVG.setStrokeColor(QColor('#ff0000'))
            symbolSVG.setStrokeWidth(1)
            
            self.vehicle.renderer().symbol().changeSymbolLayer(0, symbolSVG )
            
            #set autorefresh
            self.vehicle.setAutoRefreshInterval(500)
            self.vehicle.setAutoRefreshEnabled(True)
            self.vehiclePath.setAutoRefreshInterval(500)
            self.vehiclePath.setAutoRefreshEnabled(True)
            
        if self.pingLayer is None:
            ranges = []
            uri = "Point?crs=epsg:3857"
            self.pingLayer = QgsVectorLayer(uri, 'Pings', 'memory')

            # make symbols
            symbolBlue = QgsSymbol.defaultSymbol(
                    self.pingLayer.geometryType())
            symbolBlue.setColor(QColor('#0000FF'))
            symbolGreen = QgsSymbol.defaultSymbol(
                    self.pingLayer.geometryType())
            symbolGreen.setColor(QColor('#00FF00'))
            symbolYellow = QgsSymbol.defaultSymbol(
                    self.pingLayer.geometryType())
            symbolYellow.setColor(QColor('#FFFF00'))
            symbolOrange = QgsSymbol.defaultSymbol(
                    self.pingLayer.geometryType())
            symbolOrange.setColor(QColor('#FFA500'))
            symbolRed = QgsSymbol.defaultSymbol(
                    self.pingLayer.geometryType())
            symbolRed.setColor(QColor('#FF0000'))

            # make ranges
            rBlue = QgsRendererRange(0, 20, symbolBlue, 'Blue')
            rGreen = QgsRendererRange(20, 40, symbolGreen, 'Green')
            rYellow = QgsRendererRange(40, 60, symbolYellow, 'Yellow')
            rOrange = QgsRendererRange(60, 80, symbolOrange, 'Orange')
            rRed = QgsRendererRange(80, 100, symbolRed, 'Red')

            ranges.append(rBlue)
            ranges.append(rGreen)
            ranges.append(rYellow)
            ranges.append(rOrange)
            ranges.append(rRed)

            # set renderer to set symbol based on amplitude
            self.pingRenderer = QgsGraduatedSymbolRenderer('Amp', ranges)
            myClassificationMethod = QgsApplication.classificationMethodRegistry().method("EqualInterval")
            self.pingRenderer.setClassificationMethod(myClassificationMethod)
            self.pingRenderer.setClassAttribute('Amp')
            vpr = self.pingLayer.dataProvider()
            vpr.addAttributes([QgsField(name='Amp', type=QVariant.Double, len=30)])
            self.pingLayer.updateFields()

            # set the renderer and allow the layer to auto refresh
            self.pingLayer.setRenderer(self.pingRenderer)
            self.pingLayer.setAutoRefreshInterval(500)
            self.pingLayer.setAutoRefreshEnabled(True)
        
        #load from cached tiles if true, otherwise loads from web    
        if self.loadCached:
            path = QDir().currentPath()
            urlWithParams = 'type=xyz&url=file:///'+ path+'/tiles/%7Bz%7D/%7Bx%7D/%7By%7D.png'
        else:
            urlWithParams = 'type=xyz&url=http://a.tile.openstreetmap.org/%7Bz%7D/%7Bx%7D/%7By%7D.png&zmax=19&zmin=0&crs=EPSG3857'    
        self.layer = QgsRasterLayer(urlWithParams, 'OpenStreetMap', 'wms') 
        
        if self.layer.isValid():   
            crs = self.layer.crs()
            crs.createFromString("EPSG:3857")  
            self.layer.setCrs(crs)
            
            #add all layers to map
            QgsProject.instance().addMapLayer(self.layer)
            QgsProject.instance().addMapLayer(self.estimate)
            QgsProject.instance().addMapLayer(self.vehicle)
            QgsProject.instance().addMapLayer(self.vehiclePath)
            QgsProject.instance().addMapLayer(self.pingLayer)
            print('valid layer')
        else:
            print('invalid layer')



    def addRectTool(self):
        self.rectAction = QAction("Rect", self)
        self.rectAction.setCheckable(True)
        self.rectAction.triggered.connect(self.rect)
        self.toolbar.addAction(self.rectAction)
        self.toolRect = RectangleMapTool(self.canvas)
        self.toolRect.setAction(self.rectAction)

    def rect(self):
        self.canvas.setMapTool(self.toolRect)

    def deg2num(self, lat_deg, lon_deg, zoom):
        lat_rad = math.radians(lat_deg)
        n = 2.0 ** zoom
        x = int((lon_deg + 180.0) / 360.0 * n)
        y = int((1.0 - math.asinh(math.tan(lat_rad)) / math.pi) / 2.0 * n)
        return (x,y)
        

    def cacheMap(self):
        if (self.toolRect.rectangle() == None):
            return
        else:
            rect = self.toolRect.rectangle()
            r = self.transform.transformBoundingBox(self.toolRect.rectangle(), 
                                QgsCoordinateTransform.ForwardTransform, True)
            print("Rectangle:", r.xMinimum(),
                    r.yMinimum(), r.xMaximum(), r.yMaximum()
                 )
            
            if (r != None):
                zoomStart = 17
                tilecount = 0
                for zoom in range(zoomStart, 19, 1):
                    xmin, ymin = self.deg2num(float(r.yMinimum()),float(r.xMinimum()),zoom)
                    xmax, ymax = self.deg2num(float(r.yMaximum()),float(r.xMaximum()),zoom)
                    print("Zoom:", zoom)
                    print(xmin, xmax, ymin, ymax)
                    for x in range(xmin, xmax+1, 1):
                        for y in range(ymax, ymin+1, 1):
                            if (tilecount < 200):
                                time.sleep(1)
                                downloaded = self.downloadTile(x,y,zoom)
                                if downloaded:
                                    tilecount = tilecount + 1
                            else:
                                print("tile count exceeded, pls try again in a few minutes")
                                return
                print("Download Complete")
            else:
                print(":(")
            
    def downloadTile(self, xtile, ytile, zoom):
        
        url = "http://c.tile.openstreetmap.org/%d/%d/%d.png" % (zoom, xtile, ytile)
        dir_path = "tiles/%d/%d/" % (zoom, xtile)
        download_path = "tiles/%d/%d/%d.png" % (zoom, xtile, ytile)
        
        if not os.path.exists(dir_path):
            os.makedirs(dir_path)
        
        if(not os.path.isfile(download_path)):
            print("downloading %r" % url)
            source = requests.get(url, headers = {'User-agent': 'Mozilla/5.0'})
            cont = source.content
            source.close()
            destination = open(download_path,'wb')
            destination.write(cont)
            destination.close()
            return True
        else: 
            print("skipped %r" % url)
            return False

        return True


class StaticMap(MapWidget):
    def __init__(self, root):
        MapWidget.__init__(self, root)

        self.fileName = None

        self.__getFileName()
        self.__addLayers()

        self.adjustCanvas()
        self.addToolBar()
        self.pan()

        self.holder.addWidget(self.toolbar)
        self.holder.addWidget(self.canvas)
        self.setLayout(self.holder)

        root.addWidget(self, 0, 1, 1, 2)
        self.root = root


    def __getFileName(self):
        self.fileName = QFileDialog.getOpenFileName()      

    def __addLayers(self):
        if(self.fileName == None):
            return
        
        if self.estimate is None:
            uri = "Point?crs=epsg:4326"
            
            self.estimate = QgsVectorLayer(uri, 'Estimate', "memory")
            
            symbol = QgsMarkerSymbol.createSimple({'name': 'diamond', 'color': 'blue'})
            self.estimate.renderer().setSymbol(symbol)
            
            
            self.estimate.setAutoRefreshInterval(500)
            self.estimate.setAutoRefreshEnabled(True)
            
            
        if self.vehicle is None:
            uri = "Point?crs=epsg:4326"
            uriLine = "Linestring?crs=epsg:4326"
            
            self.vehicle = QgsVectorLayer(uri, 'Vehicle', "memory")
            self.vehiclePath = QgsVectorLayer(uriLine, 'VehiclePath', "memory")

            # Set drone image for marker symbol
            path = QDir().currentPath()
            full = path +'/camera.svg'
            symbolSVG = QgsSvgMarkerSymbolLayer(full)
            symbolSVG.setSize(4)
            symbolSVG.setFillColor(QColor('#0000ff'))
            symbolSVG.setStrokeColor(QColor('#ff0000'))
            symbolSVG.setStrokeWidth(1)
            
            self.vehicle.renderer().symbol().changeSymbolLayer(0, symbolSVG )
            
            #set autorefresh
            self.vehicle.setAutoRefreshInterval(500)
            self.vehicle.setAutoRefreshEnabled(True)
            self.vehiclePath.setAutoRefreshInterval(500)
            self.vehiclePath.setAutoRefreshEnabled(True)
            
        if self.pingLayer is None:
            ranges = []
            uri = "Point?crs=epsg:4326"
            self.pingLayer = QgsVectorLayer(uri, 'Pings', 'memory')

            # make symbols
            symbolBlue = QgsSymbol.defaultSymbol(
                    self.pingLayer.geometryType())
            symbolBlue.setColor(QColor('#0000FF'))
            symbolGreen = QgsSymbol.defaultSymbol(
                    self.pingLayer.geometryType())
            symbolGreen.setColor(QColor('#00FF00'))
            symbolYellow = QgsSymbol.defaultSymbol(
                    self.pingLayer.geometryType())
            symbolYellow.setColor(QColor('#FFFF00'))
            symbolOrange = QgsSymbol.defaultSymbol(
                    self.pingLayer.geometryType())
            symbolOrange.setColor(QColor('#FFA500'))
            symbolRed = QgsSymbol.defaultSymbol(
                    self.pingLayer.geometryType())
            symbolRed.setColor(QColor('#FF0000'))

            # make ranges
            rBlue = QgsRendererRange(0, 20, symbolBlue, 'Blue')
            rGreen = QgsRendererRange(20, 40, symbolGreen, 'Green')
            rYellow = QgsRendererRange(40, 60, symbolYellow, 'Yellow')
            rOrange = QgsRendererRange(60, 80, symbolOrange, 'Orange')
            rRed = QgsRendererRange(80, 100, symbolRed, 'Red')

            ranges.append(rBlue)
            ranges.append(rGreen)
            ranges.append(rYellow)
            ranges.append(rOrange)
            ranges.append(rRed)

            # set renderer to set symbol based on amplitude
            self.pingRenderer = QgsGraduatedSymbolRenderer('Amp', ranges)
            myClassificationMethod = QgsApplication.classificationMethodRegistry().method("EqualInterval")
            self.pingRenderer.setClassificationMethod(myClassificationMethod)
            self.pingRenderer.setClassAttribute('Amp')
            vpr = self.pingLayer.dataProvider()
            vpr.addAttributes([QgsField(name='Amp', type=QVariant.Double, len=30)])
            self.pingLayer.updateFields()

            # set the renderer and allow the layer to auto refresh
            self.pingLayer.setRenderer(self.pingRenderer)
            self.pingLayer.setAutoRefreshInterval(500)
            self.pingLayer.setAutoRefreshEnabled(True)

        self.layer = QgsRasterLayer(self.fileName[0], "SRTM layer name")
        print(self.layer.crs())


        
        if self.layer.isValid():   
            QgsProject.instance().addMapLayer(self.layer)
            QgsProject.instance().addMapLayer(self.estimate)
            QgsProject.instance().addMapLayer(self.vehicle)
            QgsProject.instance().addMapLayer(self.vehiclePath)
            QgsProject.instance().addMapLayer(self.pingLayer)
            print('valid layer')
        else:
            print('invalid layer')

def configSetup():
    config_path = 'gcsConfig.ini'
    if(not os.path.isfile(config_path)):
        prefix_path = QFileDialog.getExistingDirectory(None, 
                'Select the Qgis directory')
        if ("qgis" in prefix_path):            
            config = configparser.ConfigParser()
            config['FilePaths'] = {}
            config['FilePaths']['PrefixPath'] = prefix_path
            with open(config_path, 'w') as configFile:
                config.write(configFile)
                return prefix_path
                print("here")
        else:
            msg = QMessageBox()
            msg.setText("Wrong file. Choose qgis file")
            msg.setWindowTitle("Alert")
            msg.setIcon(QMessageBox.Critical)
            msg.exec_()
            configSetup()
    else:
        config = configparser.ConfigParser()
        config.read(config_path)
        prefix_path = config['FilePaths']['PrefixPath']
        return prefix_path
   


if __name__ == '__main__':
    logName = dt.datetime.now().strftime('%Y.%m.%d.%H.%M.%S_gcs.log')
    logger = logging.getLogger()
    logger.setLevel(logging.DEBUG)
    ch = logging.StreamHandler(sys.stdout)
    ch.setLevel(logging.WARNING)
    formatter = logging.Formatter(
        '%(asctime)s.%(msecs)03d: %(levelname)s:%(name)s: %(message)s', 
        datefmt='%Y-%M-%d %H:%m:%S')
    ch.setFormatter(formatter)
    logger.addHandler(ch)
    ch = logging.FileHandler(logName)
    ch.setLevel(logging.DEBUG)
    ch.setFormatter(formatter)
    logger.addHandler(ch)
    
    app = QgsApplication([], True)
    prefix_path = configSetup() 
    #prefix_path = config['FilePaths']['PrefixPath']
    app.setPrefixPath(prefix_path, True) 
    app.initQgis()

    ex = GCS()
    ex.show()

    exitcode = app.exec_()
    QgsApplication.exitQgis()
    sys.exit(exitcode)<|MERGE_RESOLUTION|>--- conflicted
+++ resolved
@@ -203,12 +203,6 @@
 
         if self.mapDisplay is not None:
             self.mapDisplay.plotVehicle(coord)
-<<<<<<< HEAD
-
-=======
-            self.mapDisplay.moveToThread(self.mainThread)
-            self.mapDisplay.canvas.refresh()
->>>>>>> b206e401
 
 
     def __handleRemoteException(self):
