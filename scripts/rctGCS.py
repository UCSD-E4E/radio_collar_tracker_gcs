#!/usr/bin/env python3
###############################################################################
#     Radio Collar Tracker Ground Control Software
#     Copyright (C) 2020  Nathan Hui
#
#     This program is free software: you can redistribute it and/or modify
#     it under the terms of the GNU General Public License as published by
#     the Free Software Foundation, either version 3 of the License, or
#     (at your option) any later version.
#
#     This program is distributed in the hope that it will be useful,
#     but WITHOUT ANY WARRANTY; without even the implied warranty of
#     MERCHANTABILITY or FITNESS FOR A PARTICULAR PURPOSE.  See the
#     GNU General Public License for more details.
#
#     You should have received a copy of the GNU General Public License
#     along with this program.  If not, see <http://www.gnu.org/licenses/>.
#
###############################################################################
#
# DATE      WHO Description
# -----------------------------------------------------------------------------
# 10/21/20  ML  Removed testing components
# 08/19/20  ML  Added config object to gcs, added appDirs for tiles output
# 08/14/20  ML  Removed excel sheet outputs
# 08/11/20  ML  Added export settings, pings, and vehicle path as json file
# 08/06/20  NH  Refactored map loading code for ease of debugging
# 07/31/20  ML  Added ability to export pings and vehicle paths as Shapefile
# 07/17/20  ML  Translated component status and upgrade displays into PyQt and
#               fixed CollapseFrame nesting issue
# 07/14/20  ML  Added ability to cache and load offline maps
# 07/09/20  ML  Refactored Map Classes to extend added MapWidget Class
# 07/09/20  ML  Converted Static Maps and WebMaps to QGIS
# 06/30/20  ML  Translated tkinter GUI into PyQt5
# 06/25/20  AG  Added more dictionaries to component status display.
# 06/19/20  AG  Added component status display and sub-display.
# 06/17/20  ML  Implemented ability to load webmap from OSM based on coordinates
# 05/29/20  ML  refactored MapControl 
# 05/25/20  NH  Fixed validate frequency call
# 05/24/20  ML  Implemented ability to load map, refactored map functions
# 05/24/20  AG  Added error messages during target frequency validation.
# 05/20/20  NH  Fixed window close action, added function to handle registering
#                 callbacks when connection established, removed unused
#                 callbacks, added advanced settings dialog, fixed logging
# 05/19/20  NH  Removed PIL, rasterio, refactored options, connectionDialog,
#                 AddTargetDialog, SystemSettingsControl, fixed exit behavior,
# 05/18/20  NH  Updated API for core
# 05/17/20  AG  Finished implementing start/stop recording button
# 05/17/20  AG  Added setting target frequencies and system connection text updates.
# 05/13/20  AG  Added ability to set and receive expert debug options
# 05/09/20  ML  Added ability to add/clear target frequencies
# 05/05/20  AG  Tied options entries to string vars
# 05/03/20  ML  Added Expert Settings popup, Added the ability to load TIFF img
# 05/03/20  AG  Added TCP connection and update options functionalities
# 04/26/20  NH  Updated API, switched from UDP to TCP
# 04/20/20  NH  Updated API and imports
# 04/17/20  NH  Updated imports and MAVModel API
# 02/15/20  NH  Initial commit
#
###############################################################################
import datetime as dt
import utm
import math
import time
import logging
import sys
import os
import os.path
import requests
import rctTransport
import rctComms
import rctCore
from PyQt5.QtCore import *
from PyQt5.QtWidgets import *
from PyQt5.QtGui import *
from PyQt5 import QtNetwork
from PyQt5.Qt import QSvgWidget
#import qgis
from qgis.core import *    
from qgis.gui import *  
from qgis.utils import *
import configparser
import json
import numpy as np
from threading import Thread
from appdirs import AppDirs

class GCS(QMainWindow):
    '''
    Ground Control Station GUI
    '''

    SBWidth = 500

    defaultTimeout = 5

    def __init__(self, configObj):
        '''
        Creates the GCS Application Object
        Args:
            configObj: a configparser object
        '''
        super().__init__()
        self.__log = logging.getLogger('rctGCS.GCS')
        self._rctPort = None
        self._mavReceiver = None
        self._mavModel = None
        self._buttons = []
        self._systemConnectionTab = None
        self.systemSettingWidget = None
        self.__missionStatusText = "Start Recording"
        self.innerFreqFrame = None
        self.freqElements = []
        self.targEntries = {}
        self.mapControl = None
        self.mapOptions = None
        self.mapDisplay = None
        self.mainThread = None
        self.testFrame = None
        self.config = configObj
        self.__createWidgets()
        for button in self._buttons:
            button.config(state='disabled')

    def __registerModelCallbacks(self):
        self._mavModel.registerCallback(
            rctCore.Events.Heartbeat, self.__heartbeatCallback)
        self._mavModel.registerCallback(
            rctCore.Events.Exception, self.__handleRemoteException)
        self._mavModel.registerCallback(
            rctCore.Events.VehicleInfo, self.__handleVehicleInfo)
        self._mavModel.registerCallback(
            rctCore.Events.NewPing, self.__handleNewPing)
        self._mavModel.registerCallback(
            rctCore.Events.NewEstimate, self.__handleNewEstimate)

    def mainloop(self, n=0):
        '''
        Main Application Loop
        :param n:
        :type n:
        '''

    def __heartbeatCallback(self):
        '''
        Internal Heartbeat callback
        '''

    def __startCommand(self):
        '''
        Internal callback to send the start command
        '''

    def __stopCommand(self):
        '''
        Internal callback to send the stop command
        '''

    def __noHeartbeat(self):
        '''
        Internal callback for the no heartbeat state
        '''
        for button in self._buttons:
            button.config(state='disabled')
        dialog = QMessageBox()
        dialog.setIcon(QMessageBox.Critical)
        dialog.setText("No Heartbeats Received")
        dialog.addButton(QMessageBox.Ok)
        dialog.exec()
        
    def __handleNewEstimate(self):
        '''
        Internal callback to handle when a new estimate is received
        '''
        freqList = self._mavModel.EST_mgr.getFrequencies()
        for frequency in freqList:
            params, stale, res = self._mavModel.EST_mgr.getEstimate(frequency)
            
            zone, let = self._mavModel.EST_mgr.getUTMZone()
            coord = utm.to_latlon(params[0], params[1], zone, let)
            
            if self.mapDisplay is not None:
                self.mapDisplay.plotEstimate(coord, frequency)
                


    def __handleNewPing(self):
        '''
        Internal callback to handle when a new ping is received
        '''
        freqList = self._mavModel.EST_mgr.getFrequencies()
        for frequency in freqList:
            last = self._mavModel.EST_mgr.getPings(frequency)[-1].tolist()
            zone, let = self._mavModel.EST_mgr.getUTMZone()
            u = (last[0], last[1], zone, let)
            coord = utm.to_latlon(*u)
            power = last[3]
            if self.mapDisplay is not None:
                self.mapDisplay.plotPing(coord, power)



    def __handleVehicleInfo(self):
        '''
        Internal Callback for Vehicle Info
        '''
        if self._mavModel == None:
            return
        last = list(self._mavModel.state['VCL_track'])[-1]
        coord = self._mavModel.state['VCL_track'][last]
        
        self._mavModel.EST_mgr.addVehicleLocation(coord)

        if self.mapDisplay is not None:
            self.mapDisplay.plotVehicle(coord)


    def __handleRemoteException(self):
        '''
        Internal callback for an exception message
        '''
        dialog = QMessageBox()
        dialog.setIcon(QMessageBox.Critical)
        dialog.setText('An exception has occured!\n%s\n%s' % (
            self._mavModel.lastException[0], self._mavModel.lastException[1]))
        dialog.addButton(QMessageBox.Ok)
        dialog.exec()

    def __startStopMission(self):
        # State machine for start recording -> stop recording

        if self._mavModel == None:
            return

        if self.__missionStatusText == 'Start Recording':
            self.__missionStatusText ='Stop Recording'
            self._mavModel.startMission(timeout=self.defaultTimeout)
        else:
            self.__missionStatusText = 'Start Recording'
            self._mavModel.stopMission(timeout=self.defaultTimeout)

    def __updateStatus(self):
        '''
        Internal callback for status variable update
        '''
        for button in self._buttons:
            button.config(state='normal')
        self.progressBar['value'] = 0
        sdrStatus = self._mavModel.STS_sdrStatus
        dirStatus = self._mavModel.STS_dirStatus
        gpsStatus = self._mavModel.STS_gpsStatus
        sysStatus = self._mavModel.STS_sysStatus
        swStatus = self._mavModel.STS_swStatus

        sdrMap = {
            self._mavModel.SDR_INIT_STATES.find_devices: ('SDR: Searching for devices', 'yellow'),
            self._mavModel.SDR_INIT_STATES.wait_recycle: ('SDR: Recycling!', 'yellow'),
            self._mavModel.SDR_INIT_STATES.usrp_probe: ('SDR: Initializing SDR', 'yellow'),
            self._mavModel.SDR_INIT_STATES.rdy: ('SDR: Ready', 'green'),
            self._mavModel.SDR_INIT_STATES.fail: ('SDR: Failed!', 'red')
        }

        try:
            self.sdrStatusLabel.config(
                text=sdrMap[sdrStatus][0], bg=sdrMap[sdrStatus][1])
        except KeyError:
            self.sdrStatusLabel.config(
                text='SDR: NULL', bg='red')

        dirMap = {
            self._mavModel.OUTPUT_DIR_STATES.get_output_dir: ('DIR: Searching', 'yellow'),
            self._mavModel.OUTPUT_DIR_STATES.check_output_dir: ('DIR: Checking for mount', 'yellow'),
            self._mavModel.OUTPUT_DIR_STATES.check_space: ('DIR: Checking for space', 'yellow'),
            self._mavModel.OUTPUT_DIR_STATES.wait_recycle: ('DIR: Recycling!', 'yellow'),
            self._mavModel.OUTPUT_DIR_STATES.rdy: ('DIR: Ready', 'green'),
            self._mavModel.OUTPUT_DIR_STATES.fail: ('DIR: Failed!', 'red'),
        }

        try:
            self.dirStatusLabel.config(
                text=dirMap[dirStatus][0], bg=dirMap[dirStatus][1])
        except KeyError:
            self.dirStatusLabel.config(text='DIR: NULL', bg='red')

        gpsMap = {
            self._mavModel.GPS_STATES.get_tty: {'text': 'GPS: Getting TTY Device', 'bg': 'yellow'},
            self._mavModel.GPS_STATES.get_msg: {'text': 'GPS: Waiting for message', 'bg': 'yellow'},
            self._mavModel.GPS_STATES.wait_recycle: {'text': 'GPS: Recycling', 'bg': 'yellow'},
            self._mavModel.GPS_STATES.rdy: {'text': 'GPS: Ready', 'bg': 'green'},
            self._mavModel.GPS_STATES.fail: {
                'text': 'GPS: Failed!', 'bg': 'red'}
        }

        try:
            self.gpsStatusLabel.config(**gpsMap[gpsStatus])
        except KeyError:
            self.gpsStatusLabel.config(text='GPS: NULL', bg='red')

        sysMap = {
            self._mavModel.RCT_STATES.init: {'text': 'SYS: Initializing', 'bg': 'yellow'},
            self._mavModel.RCT_STATES.wait_init: {'text': 'SYS: Initializing', 'bg': 'yellow'},
            self._mavModel.RCT_STATES.wait_start: {'text': 'SYS: Ready for start', 'bg': 'green'},
            self._mavModel.RCT_STATES.start: {'text': 'SYS: Starting', 'bg': 'blue'},
            self._mavModel.RCT_STATES.wait_end: {'text': 'SYS: Running', 'bg': 'blue'},
            self._mavModel.RCT_STATES.finish: {'text': 'SYS: Stopping', 'bg': 'blue'},
            self._mavModel.RCT_STATES.fail: {'text': 'SYS: Failed!', 'bg': 'red'},
        }

        try:
            self.sysStatusLabel.config(**sysMap[sysStatus])
        except KeyError:
            self.sysStatusLabel.config(text='SYS: NULL', bg='red')

        if swStatus == 0:
            self.swStatusLabel.config(text='SW: OFF', bg='yellow')
        elif swStatus == 1:
            self.swStatusLabel.config(text='SW: ON', bg='green')
        else:
            self.swStatusLabel.config(text='SW: NULL', bg='red')
            
    def exportAll(self):
        '''
        Exports pings, vehcle path, and settings as json file
        '''
        final = {}
        
        if self.mapDisplay is not None:
            vPath = self._mavModel.EST_mgr.getVehiclePath()
            pingDict = {}
            vDict = {}
            indPing = 0
            indPath = 0
            freqList = self._mavModel.EST_mgr.getFrequencies()
            for frequency in freqList:
                pings = self._mavModel.EST_mgr.getPings(frequency)
                for pingArray in pings:
                    pingArr = pingArray.tolist()
                    zone, let = self._mavModel.EST_mgr.getUTMZone()
                    u = (pingArr[0], pingArr[1], zone, let)
                    coord = utm.to_latlon(*u)
                    amp = pingArr[4]
                    newPing = {}
                    newPing['Frequency'] = frequency
                    newPing['Coordinate'] = coord
                    newPing['Amplitude'] = amp
                    pingDict[indPing] = newPing
                    indPing = indPing + 1
            for coord in vPath:
                newCoord = {}
                newCoord['Coordinate'] = (coord[0], coord[1])
                vDict[indPath] = newCoord
                indPath = indPath + 1
                
            final['Pings'] = pingDict
            final['Vehicle Path'] = vDict
            
        if self.systemSettingsWidget is not None:
            optionVars = self.systemSettingsWidget.optionVars
            optionDict = {}
            for key in optionVars.keys():
                if key == "TGT_frequencies":
                    optionDict[key] = optionVars[key]
                elif optionVars[key] is not None:
                    optionDict[key] = optionVars[key].text()
                    
            final['System Settings'] = optionDict
                
        varDict = self._mavModel.state
        newVarDict = {}
        
        for key in varDict.keys():
            if ((key == 'STS_sdrStatus') or (key == 'STS_dirStatus') or 
                (key == 'STS_gpsStatus') or (key == 'STS_sysStatus')):
                temp = {}
                temp['name'] = varDict[key].name
                temp['value'] = varDict[key].value
                newVarDict[key] = temp
            elif(key == 'VCL_track'):
                pass
            else:
                newVarDict[key] = varDict[key]

            
        final['States'] = newVarDict
            
        with open('data.json', 'w') as outfile:
            json.dump(final, outfile)
            


    def closeEvent(self, event):
        '''
        Internal callback for window close
        '''
        trans = QgsCoordinateTransform(
            QgsCoordinateReferenceSystem("EPSG:3857"), 
            QgsCoordinateReferenceSystem("EPSG:4326"),
            QgsProject.instance())
        if self.mapDisplay is not None:
            ext = trans.transformBoundingBox(self.mapDisplay.canvas.extent())
            lat1 = ext.yMaximum()
            lon1 = ext.xMinimum()
            lat2 = ext.yMinimum()
            lon2 = ext.xMaximum()
            

            
            config_path = 'gcsConfig.ini'   

            self.config['LastCoords'] = {}
            self.config['LastCoords']['Lat1'] = str(lat1)
            self.config['LastCoords']['Lon1'] = str(lon1)
            self.config['LastCoords']['Lat2'] = str(lat2)
            self.config['LastCoords']['Lon2'] = str(lon2)
            with open(config_path, 'w') as configFile:
                self.config.write(configFile)
            
        if self._mavModel is not None:
            self._mavModel.stop()
        super().closeEvent(event)
            

    def __handleConnectInput(self):
        '''
        Internal callback to open Connect Settings
        '''
        connectionDialog = ConnectionDialog(self)
        connectionDialog.exec_()


        self._rctPort = connectionDialog.comms
        self._mavReceiver = connectionDialog.comms
        self._mavModel = connectionDialog.model
        if self._mavModel is None:
            return

        self._systemConnectionTab.updateText("System: Connected")
        self.__registerModelCallbacks()
        self.systemSettingsWidget.updateGUIOptionVars()
        self.statusWidget.updateGUIOptionVars()

    def setMap(self, mapWidget):
        '''
        Function to set the mapDisplay widget
        Args:
            mapWidget: A MapWidget object
        '''
        self.mapDisplay = mapWidget

    def __createWidgets(self):
        '''
        Internal helper to make GUI widgets
        '''
        self.mainThread = QThread.currentThread()

        holder = QGridLayout()
        centr_widget = QFrame()
        self.setCentralWidget(centr_widget)

        self.setWindowTitle('RCT GCS')
        frm_sideControl = QScrollArea()

        content = QWidget()
        frm_sideControl.setWidget(content)
        frm_sideControl.setWidgetResizable(True)

        #wlay is the layout that holds all tabs 
        wlay = QVBoxLayout(content)


        # SYSTEM TAB
        self._systemConnectionTab = CollapseFrame(title='System: No Connection')
        self._systemConnectionTab.resize(self.SBWidth, 400)
        lay_sys = QVBoxLayout()
        btn_connect = QPushButton("Connect")
        btn_connect.resize(self.SBWidth, 100)
        btn_connect.clicked.connect(lambda:self.__handleConnectInput())
        lay_sys.addWidget(btn_connect)
        self._systemConnectionTab.setContentLayout(lay_sys)

        # COMPONENTS TAB
        self.statusWidget = StatusDisplay(frm_sideControl, self)


        # DATA DISPLAY TOOLS
        self.mapOptions = MapOptions()
        self.mapOptions.resize(300, 100)
        self.mapControl = MapControl(frm_sideControl, holder, 
                self.mapOptions, self)

        # SYSTEM SETTINGS
        self.systemSettingsWidget = SystemSettingsControl(self)
        self.systemSettingsWidget.resize(self.SBWidth, 400)
        scrollArea = QScrollArea()
        scrollArea.setWidgetResizable(True)
        scrollArea.setWidget(self.systemSettingsWidget)
        
        self.upgradeDisplay = UpgradeDisplay(content, self)
        self.upgradeDisplay.resize(self.SBWidth, 400)
        



        # START PAYLOAD RECORDING
        btn_startRecord = QPushButton(self.__missionStatusText)
        #                            textvariable=self.__missionStatusText, 
        btn_startRecord.clicked.connect(lambda:self.__startStopMission())
        
        btn_exportAll = QPushButton('Export Info')
        btn_exportAll.clicked.connect(lambda:self.exportAll())

        wlay.addWidget(self._systemConnectionTab)
        wlay.addWidget(self.statusWidget)
        wlay.addWidget(self.mapControl)
        wlay.addWidget(self.systemSettingsWidget)
        wlay.addWidget(self.upgradeDisplay)
        wlay.addWidget(btn_startRecord)
        wlay.addWidget(btn_exportAll)
        wlay.addStretch()
        content.resize(self.SBWidth, 400)
        frm_sideControl.setMinimumWidth(self.SBWidth)
        holder.addWidget(frm_sideControl, 0, 0, alignment=Qt.AlignLeft)
        holder.addWidget(self.mapOptions, 0, 4, alignment=Qt.AlignTop)
        centr_widget.setLayout(holder)
        self.resize(1800, 1100)
        self.show()

class CollapseFrame(QWidget):
    '''
    Custom Collapsible Widget - used to aid in 
    creating a collapsible field attached to a button
    '''
    def __init__(self, title="", parent=None):
        '''
        Creates a new CollapseFrame Object
        Args:
            title: String that will be the displayed label of the 
                   toggle button
            parent: The parent Widget of the CollapseFrame
        '''
        super(CollapseFrame, self).__init__(parent)

        self.content_height = 0
        self.toggle_button = QToolButton(
            text=title, checkable=True, checked=False
        )
        self.toggle_button.setStyleSheet("QToolButton { border: none; }")
        self.toggle_button.setToolButtonStyle(
            Qt.ToolButtonTextBesideIcon
        )
        self.toggle_button.setArrowType(Qt.RightArrow)
        self.toggle_button.pressed.connect(self.on_pressed)

        self.content_area = QWidget()
        self.content_area.setVisible(False)

        lay = QVBoxLayout(self)
        lay.setSpacing(0)
        lay.setContentsMargins(0, 0, 0, 0)
        lay.addWidget(self.toggle_button)
        lay.addWidget(self.content_area)


    def updateText(self, text):
        '''
        Public function to allow the label of the toggle button to bt
        changed.
        Args:
            text: A string that will be the new label text for the
                  toggle button
        '''
        self.toggle_button.setText(text)

    @pyqtSlot()
    def on_pressed(self):
        '''
        Internal Callback to be called when the toggle button is 
        pressed. Facilitates the collapsing and displaying of the
        content_area contents
        '''
        checked = self.toggle_button.isChecked()
        self.toggle_button.setArrowType(
            Qt.DownArrow if not checked else Qt.RightArrow
        )
        self.content_area.setVisible(not checked)

    def setContentLayout(self, layout):
        '''
        Public function to allow the content_area widget's layout to be
        set. This layout will contain the contents to be collapsed or 
        displayed
        Args:
            layout: A QLayout type object(QVBoxLayout, QGridLayout, etc.)
        '''
        lay = self.content_area.layout()
        del lay
        self.content_area.setLayout(layout)
        
class UpgradeDisplay(CollapseFrame):
    '''
    Custom CollapsFrame widget that is used to facilitate software 
    upgrades
    '''
    def __init__(self, parent, root: GCS):
        '''
        Creates a new UpgradeDisplay widget
        Args:
            parent: the parent QWidget
            root: the GCS application root
        '''
        CollapseFrame.__init__(self, title='Upgrade Software')
        
        self.__parent = parent
        self.__root = root

        self.__innerFrame = None

        self.filename = None
        
        self.__createWidget()
        
    def update(self):
        self.updateGUIOptionVars()
        
    def __createWidget(self):
        '''
        Inner function to create internal widgets
        '''
        self.__innerFrame = QGridLayout()
        
        file_lbl = QLabel('Selected File:')
        self.__innerFrame.addWidget(file_lbl, 1, 0)
        
        self.filename = QLineEdit()
        self.__innerFrame.addWidget(self.filename, 1, 1)

        browse_file_btn = QPushButton('Browse for Upgrade File')
        browse_file_btn.clicked.connect(lambda:self.fileDialogue())
        self.__innerFrame.addWidget(browse_file_btn, 2, 0)
        
        upgrade_btn = QPushButton('Upgrade')
        upgrade_btn.clicked.connect(lambda:self.sendUpgradeFile())
        self.__innerFrame.addWidget(upgrade_btn, 3, 0)

        
        self.setContentLayout(self.__innerFrame)
        
    def fileDialogue(self):
        '''
        Opens a dialog to allow the user to indicate a file
        '''
        filename = QFileDialog.getOpenFileName()
        if filename is None:
            return
        self.filename.setText(filename[0])
        
    def sendUpgradeFile(self):
        '''
        Inner function to send a user specified upgrade file to the mavModel
        '''
        file = open(self.filename.text(), "rb")
        byteStream = file.read()
        self.__root._mavModel.sendUpgradePacket(byteStream)
        
    def updateGUIOptionVars(self):
        pass



class StatusDisplay(CollapseFrame):
    '''
    Custom widget to display system status
    '''
    def __init__(self, parent, root: GCS):
        CollapseFrame.__init__(self, 'Components')
        
        self.__parent = parent
        self.__root = root
        self.componentStatusWidget = None

        self.__innerFrame = None

        self.statusLabel = None

        self.__createWidget()

    def update(self):
        CollapseFrame.update(self)
        self.updateGUIOptionVars()

    def __createWidget(self):
        '''
        Inner funciton to create internal widgets
        '''
        self.__innerFrame = QGridLayout()

        lbl_overall_status = QLabel('Status:')
        self.__innerFrame.addWidget(lbl_overall_status, 1, 0)

        entr_overall_status = QLabel('')
        self.__innerFrame.addWidget(entr_overall_status, 1, 1)
        
        self.componentStatusWidget = ComponentStatusDisplay(root=self.__root)
        h1 = self.componentStatusWidget.innerFrame.sizeHint().height()
        self.__innerFrame.addWidget(self.componentStatusWidget, 2, 0, 1, 2)

        self.statusLabel = entr_overall_status
        h2 = self.__innerFrame.sizeHint().height()
        h3 = self.toggle_button.sizeHint().height()


        self.content_height = h1 + h2 + h3 + h3
        self.setContentLayout(self.__innerFrame)

    def updateGUIOptionVars(self, scope=0):
        varDict = self.__root._mavModel.state

        sdr_status = varDict["STS_sdrStatus"]
        dir_status = varDict["STS_dirStatus"]
        gps_status = varDict["STS_gpsStatus"]
        sys_status = varDict["STS_sysStatus"]
        sw_status = varDict["STS_swStatus"]

        if sys_status == "RCT_STATES.finish":
            self.statusLabel.setText('Stopping')
            self.statusLabel.setStyleSheet("background-color: red")
        elif sdr_status == "SDR_INIT_STATES.fail" or dir_status == "OUTPUT_DIR_STATES.fail" or gps_status == "GPS_STATES.fail" or sys_status == "RCT_STATES.fail" or (sw_status != 0 and sw_status != 1):
            self.statusLabel.setText('Failed')
            self.statusLabel.setStyleSheet("background-color: red")
        elif sys_status == "RCT_STATES.start" or sys_status == "RCT_STATES.wait_end":
            self.statusLabel.setText('Running')
            self.statusLabel.setStyleSheet("background-color: green")
        elif sdr_status == "SDR_INIT_STATES.rdy" and dir_status == "OUTPUT_DIR_STATES.rdy" and gps_status == "EXTS_STATES.rdy" and sys_status == "RCT_STATES.wait_start" and sw_status == 1:
            self.statusLabel.setText('Idle')
            self.statusLabel.setStyleSheet("background-color: yellow")
        else:
            self.statusLabel.setText('Not Connected')
            self.statusLabel.setStyleSheet("background-color: yellow")
            
        self.componentStatusWidget.update()

class ComponentStatusDisplay(CollapseFrame):
    '''
    Custom widget class to display the current statuses of system
    components
    '''
    def __init__(self, root: GCS):
        '''
        Creates a ComponentStatusDisplay object
        Args:
            root: The application root
        '''
        CollapseFrame.__init__(self, 'Component Statuses')
        self.sdrMap = {
            "SDR_INIT_STATES.find_devices": {'text': 'SDR: Searching for devices', 'bg':'yellow'},
            "SDR_INIT_STATES.wait_recycle": {'text':'SDR: Recycling!', 'bg':'yellow'},
            "SDR_INIT_STATES.usrp_probe": {'text':'SDR: Initializing SDR', 'bg':'yellow'},
            "SDR_INIT_STATES.rdy": {'text':'SDR: Ready', 'bg':'green'},
            "SDR_INIT_STATES.fail": {'text':'SDR: Failed!', 'bg':'red'}
        }

        self.dirMap = {
            "OUTPUT_DIR_STATES.get_output_dir": {'text':'DIR: Searching', 'bg':'yellow'},
            "OUTPUT_DIR_STATES.check_output_dir": {'text':'DIR: Checking for mount', 'bg':'yellow'},
            "OUTPUT_DIR_STATES.check_space": {'text':'DIR: Checking for space', 'bg':'yellow'},
            "OUTPUT_DIR_STATES.wait_recycle": {'text':'DIR: Recycling!', 'bg':'yellow'},
            "OUTPUT_DIR_STATES.rdy": {'text':'DIR: Ready', 'bg':'green'},
            "OUTPUT_DIR_STATES.fail": {'text':'DIR: Failed!', 'bg':'red'},
        }

        self.gpsMap = {
            "EXTS_STATES.get_tty": {'text': 'GPS: Getting TTY Device', 'bg': 'yellow'},
            "EXTS_STATES.get_msg": {'text': 'GPS: Waiting for message', 'bg': 'yellow'},
            "EXTS_STATES.wait_recycle": {'text': 'GPS: Recycling', 'bg': 'yellow'},
            "EXTS_STATES.rdy": {'text': 'GPS: Ready', 'bg': 'green'},
            "EXTS_STATES.fail": {'text': 'GPS: Failed!', 'bg': 'red'}
        }

        self.sysMap = {
            "RCT_STATES.init": {'text': 'SYS: Initializing', 'bg': 'yellow'},
            "RCT_STATES.wait_init": {'text': 'SYS: Initializing', 'bg': 'yellow'},
            "RCT_STATES.wait_start": {'text': 'SYS: Ready for start', 'bg': 'green'},
            "RCT_STATES.start": {'text': 'SYS: Starting', 'bg': 'blue'},
            "RCT_STATES.wait_end": {'text': 'SYS: Running', 'bg': 'blue'},
            "RCT_STATES.finish": {'text': 'SYS: Stopping', 'bg': 'blue'},
            "RCT_STATES.fail": {'text': 'SYS: Failed!', 'bg': 'red'},
        }
        
        self.swMap = {
            '0': {'text': 'SW: OFF', 'bg': 'yellow'},
            '1': {'text': 'SW: ON', 'bg': 'green'},
        }
        
        self.compDicts = {
            "STS_sdrStatus": self.sdrMap,
            "STS_dirStatus": self.dirMap,
            "STS_gpsStatus": self.gpsMap,
            "STS_sysStatus": self.sysMap,
            "STS_swStatus": self.swMap,
        }
            
        #self.__parent = parent
        self.__root = root

        self.innerFrame = None

        self.statusLabels = {}

        self.__createWidget()

    def update(self):
        self.updateGUIOptionVars()

    def __createWidget(self):
        '''
        Inner Function to create internal widgets
        '''
        self.innerFrame = QGridLayout()

        lbl_sdr_status = QLabel('SDR Status')
        self.innerFrame.addWidget(lbl_sdr_status, 1, 0)

        lbl_dir_status = QLabel('Storage Status')
        self.innerFrame.addWidget(lbl_dir_status, 2, 0)

        lbl_gps_status = QLabel('GPS Status')
        self.innerFrame.addWidget(lbl_gps_status, 3, 0)

        lbl_sys_status = QLabel('System Status')
        self.innerFrame.addWidget(lbl_sys_status, 4, 0)

        lbl_sw_status = QLabel('Software Status')
        self.innerFrame.addWidget(lbl_sw_status, 5, 0)

        entr_sdr_status = QLabel('')
        self.innerFrame.addWidget(entr_sdr_status, 1, 1)

        entr_dir_status = QLabel('')
        self.innerFrame.addWidget(entr_dir_status, 2, 1)

        entr_gps_status = QLabel('')
        self.innerFrame.addWidget(entr_gps_status, 3, 1)

        entr_sys_status = QLabel('')
        self.innerFrame.addWidget(entr_sys_status, 4, 1)

        entr_sw_status = QLabel('')
        self.innerFrame.addWidget(entr_sw_status, 5, 1)

        self.statusLabels["STS_sdrStatus"] = entr_sdr_status
        self.statusLabels["STS_dirStatus"] = entr_dir_status
        self.statusLabels["STS_gpsStatus"] = entr_gps_status
        self.statusLabels["STS_sysStatus"] = entr_sys_status
        self.statusLabels["STS_swStatus"] = entr_sw_status
        self.setContentLayout(self.innerFrame)

    def updateGUIOptionVars(self, scope=0):
        varDict = self.__root._mavModel.state
        for varName, varValue in varDict.items():
            print(varName)
            try:
                configDict = self.compDicts[varName]
                configOpts = configDict[str(varValue)]
                self.statusLabels[varName].setText(configOpts['text'])
                style = "background-color: %s" % configOpts['bg']
                self.statusLabels[varName].setStyleSheet(style)
            except KeyError:
                continue

class SystemSettingsControl(CollapseFrame):
    '''
    This class provides for a custom widget that facilitates 
    configuring system settings for the drone
    '''
    def __init__(self, root):
        '''
        Creates a SystemSettingsControl Widget
        Args:
            root: rctGCS instance
        '''
        CollapseFrame.__init__(self, title='System Settings')
        #self.__parent = parent
        self.__root = root

        self.__innerFrame = None
        self.frm_targHolder = None
        self.scroll_targHolder = None
        self.widg_targHolder = None
        self.targEntries = {}

        self.optionVars = {
            "TGT_frequencies": [],
            "SDR_centerFreq": None,
            "SDR_samplingFreq": None,
            "SDR_gain": None,
            "DSP_pingWidth": None,
            "DSP_pingSNR": None,
            "DSP_pingMax": None,
            "DSP_pingMin": None,
            "GPS_mode": None,
            "GPS_device": None,
            "GPS_baud": None,
            "SYS_outputDir": None,
            "SYS_autostart": None,
        }
        self.__createWidget()

    def update(self):
        '''
        Function to facilitate the updating of internal widget 
        displays
        '''
        self.__updateWidget() #add updated values

        # Repaint widgets and layouts
        self.widg_targHolder.repaint()
        self.scroll_targHolder.repaint()
        self.frm_targHolder.activate()
        CollapseFrame.repaint(self)
        self.__innerFrame.activate()
        

    def __updateWidget(self):
        '''
        Function to update displayed values of target widgets
        '''
        if self.frm_targHolder:
            while (self.frm_targHolder.count() > 0):
                child = self.frm_targHolder.takeAt(0)
                if child.widget():
                    child.widget().deleteLater()
        rowIdx = 0
        self.targEntries = {}
        if self.__root._mavModel is not None:
            cntrFreq = self.__root._mavModel.getOption('SDR_centerFreq')
            sampFreq = self.__root._mavModel.getOption('SDR_samplingFreq')
            self.optionVars["SDR_centerFreq"].setText(str(cntrFreq))
            self.optionVars["SDR_samplingFreq"].setText(str(sampFreq))
            self.frm_targHolder.setVerticalSpacing(0)
            time.sleep(0.5)
            for freq in self.__root._mavModel.getFrequencies(self.__root.defaultTimeout):
                #Put in frm_targHolder
                new = QHBoxLayout()
                freqLabel = QLabel('Target %d' % (rowIdx + 1))
                freqVariable = freq
                freqEntry = QLineEdit()
                val = QIntValidator(cntrFreq-sampFreq, cntrFreq+sampFreq)                            
                freqEntry.setValidator(val)
                freqEntry.setText(str(freqVariable))

                # Add new target to layout
                new.addWidget(freqLabel)
                new.addWidget(freqEntry)
                newWidg = QWidget()
                newWidg.setLayout(new)
                self.frm_targHolder.addRow(newWidg)

                
                self.targEntries[freq] = [freq]
                rowIdx += 1

    def __createWidget(self):
        '''
        Inner function to create widgets in the System Settings tab
        '''
        self.__innerFrame = QGridLayout()

        lbl_cntrFreq = QLabel('Center Frequency')

        lbl_sampFreq = QLabel('Sampling Frequency')

        lbl_sdrGain = QLabel('SDR Gain')

        self.optionVars['SDR_centerFreq'] = QLineEdit()


        self.optionVars['SDR_samplingFreq'] = QLineEdit()

        self.optionVars['SDR_gain'] = QLineEdit()

        self.frm_targHolder = QFormLayout() # Layout that holds target widgets
        self.widg_targHolder = QWidget()
        self.scroll_targHolder = QScrollArea()
        self.scroll_targHolder.setWidgetResizable(True)
        self.scroll_targHolder.setWidget(self.widg_targHolder)
        self.widg_targHolder.setLayout(self.frm_targHolder)

        rowIdx = 0
        self.targEntries = {}
        if self.__root._mavModel is not None:
            for freq in self.__root._mavModel.getFrequencies(self.__root.defaultTimeout):
                #Put in frm_targHolder
                new = QHBoxLayout()
                freqLabel = QLabel('Target %d' % (rowIdx + 1))
                freqVariable = freq
                freqEntry = QLineEdit()
                cntrFreq = self.__root._mavModel.getOption('SDR_centerFreq')
                sampFreq = self.__root._mavModel.getOption('SDR_samplingFreq')
                val = QIntValidator(cntrFreq-sampFreq, cntrFreq+sampFreq)                            
                freqEntry.setValidator(val)
                freqEntry.setText(freqVariable)
                
                new.addWidget(freqLabel)
                new.addWidget(freqEntry)
                newWidg = QWidget()
                newWidg.setLayout(new)
                self.frm_targHolder.addRow(newWidg)
                self.targEntries[freq] = [freq]
                rowIdx += 1

        # Add widgets to main layout: self.__innerFrame
        self.__innerFrame.addWidget(self.scroll_targHolder, 4, 0, 1, 2)
        self.__innerFrame.addWidget(lbl_cntrFreq, 1, 0)
        self.__innerFrame.addWidget(lbl_sampFreq, 2, 0)
        self.__innerFrame.addWidget(lbl_sdrGain, 3, 0)
        self.__innerFrame.addWidget(self.optionVars['SDR_centerFreq'], 1, 1)
        self.__innerFrame.addWidget(self.optionVars['SDR_samplingFreq'], 2, 1)
        self.__innerFrame.addWidget(self.optionVars['SDR_gain'], 3, 1)

        btn_addTarget = QPushButton('Add Target')
        btn_addTarget.clicked.connect(lambda:self.addTarget())
        self.__innerFrame.addWidget(btn_addTarget, 0, 0, 1, 2)
        btn_clearTargs = QPushButton('Clear Targets')
        btn_clearTargs.clicked.connect(lambda:self.clearTargets())
        self.__innerFrame.addWidget(btn_clearTargs, 5, 0)

        btn_submit = QPushButton('Update')
        btn_submit.clicked.connect(lambda:self._updateButtonCallback())
        self.__innerFrame.addWidget(btn_submit, 5, 1)

        btn_advSettings = QPushButton('Expert & Debug Configuration')
        btn_advSettings.clicked.connect(lambda:self.__advancedSettings())
        self.__innerFrame.addWidget(btn_advSettings, 6, 0, 1, 2)

        self.setContentLayout(self.__innerFrame)


    def clearTargets(self):
        '''
        Helper function to clear target frequencies from UI and 
        MavMode
        '''
        self.__root._mavModel.setFrequencies(
            [], timeout=self.__root.defaultTimeout)
        self.update()

    def __advancedSettings(self):
        '''
        Helper function to open an ExpertSettingsDialog widget
        '''
        openSettings = ExpertSettingsDialog(self, self.optionVars)
        openSettings.exec_()

    def validateFrequency(self, var: int):
        '''
        Helper function to ensure frequencies are within an appropriate
        range
        Args:
            var: An integer value that is the frequency to be validated
        '''
        cntrFreq = self.__root._mavModel.getOption('SDR_centerFreq')
        sampFreq = self.__root._mavModel.getOption('SDR_samplingFreq')
        if abs(var - cntrFreq) > sampFreq:
            return False
        return True

    def _updateButtonCallback(self):
        '''
        Internal callback to be called when the update button is
        pressed
        '''
        cntrFreq = int(self.optionVars['SDR_centerFreq'].text())
        sampFreq = int(self.optionVars['SDR_samplingFreq'].text())

        targetFrequencies = []
        for targetName in self.targEntries:
            if not self.validateFrequency(self.targEntries[targetName][0]):
                dialog = QMessageBox()
                dialog.setIcon(QMessageBox.Critical)
                dialog.setText("Target frequency " + 
                        str(self.targEntries[targetName][0]) + 
                        " is invalid. Please enter another value.")
                dialog.addButton(QMessageBox.Ok)
                dialog.exec()
                return
            targetFreq = self.targEntries[targetName][0]
            targetFrequencies.append(targetFreq)

        self.__root._mavModel.setFrequencies(
            targetFrequencies, self.__root.defaultTimeout)

        if cntrFreq != '':
            lastCntrFreq = self.__root._mavModel.getOption('SDR_centerFreq')
            if int(cntrFreq) != lastCntrFreq:
                self.clearTargets()
        if sampFreq != '':
            lastSampFreq = self.__root._mavModel.getOption(
                'SDR_samplingFreq')
            if int(sampFreq) != lastSampFreq:
                self.clearTargets()

        self.submitGUIOptionVars(0x00)

        self.updateGUIOptionVars()

    def updateGUIOptionVars(self, scope=0, options=None):
        if options is not None:
            self.optionVars = options
        optionDict = self.__root._mavModel.getOptions(
            scope, timeout=self.__root.defaultTimeout)
        for optionName, optionValue in optionDict.items():
            try:
                self.optionVars[optionName].setText(str(optionValue))
            except AttributeError:
                print(optionName)
        self.update()

    def submitGUIOptionVars(self, scope: int):
        __baseOptionKeywords = ['SDR_centerFreq',
                                'SDR_samplingFreq', 'SDR_gain']
        __expOptionKeywords = ['DSP_pingWidth', 'DSP_pingSNR',
                               'DSP_pingMax', 'DSP_pingMin', 'SYS_outputDir']
        __engOptionKeywords = ['GPS_mode',
                               'GPS_baud', 'GPS_device', 'SYS_autostart']

        acceptedKeywords = []
        if scope >= 0x00:
            acceptedKeywords.extend(__baseOptionKeywords)
        if scope >= 0x01:
            acceptedKeywords.extend(__expOptionKeywords)
        if scope >= 0xFF:
            acceptedKeywords.extend(__engOptionKeywords)

        options = {}
        
        for keyword in acceptedKeywords:
            try:
                options[keyword] = int(self.optionVars[keyword].text())
            except ValueError:
                options[keyword] = float(self.optionVars[keyword].text())
        self.__root._mavModel.setOptions(
            timeout=self.__root.defaultTimeout, **options)

    def addTarget(self):
        '''
        Internal function to facilitate users adding target frequencies
        '''
        cntrFreq = int(self.optionVars['SDR_centerFreq'].text())
        sampFreq = int(self.optionVars['SDR_samplingFreq'].text())
        addTargetWindow = AddTargetDialog(self.frm_targHolder, cntrFreq, sampFreq)
        addTargetWindow.exec_()

        # TODO: remove name
        name = addTargetWindow.name
        freq = addTargetWindow.freq

        if freq is None:
            return

        self.__root._mavModel.addFrequency(freq, self.__root.defaultTimeout)

        self.update()



class ExpertSettingsDialog(QWizard):
    '''
    A Custom Dialog Widget to facilitate user input for expert 
    settings
    '''
    def __init__(self, parent, optionVars):
        '''
        Creates a new ExpertSettingsDialog
        Args:
            parent: the parent widget of the dialog
            optionVars: Dictionary object of option variables
        '''
        super(ExpertSettingsDialog, self).__init__(parent)
        self.parent = parent
        self.addPage(ExpertSettingsDialogPage(self, optionVars))
        self.setWindowTitle('Expert/Engineering Settings')
        self.resize(640,480)

class ExpertSettingsDialogPage(QWizardPage):
    '''
    Custom DialogPage widget to facilitate user configured
    expert settings
    '''
    def __init__(self, parent=None, optionVars=None):
        '''
        Creates a new ExpertSettingsDialogPage object
        Args:
            parent: An ExpertSettingsDialog object
            optionVars: Dictionary object of option variables
        '''
        super(ExpertSettingsDialogPage, self).__init__(parent)
        self.__parent = parent
        self.optionVars = optionVars

        self.__createWidget()
        # Configure member vars here
        self.__parent.parent.updateGUIOptionVars(0xFF, self.optionVars)

    def __createWidget(self):
        '''
        Internal function to create widgets
        '''
        expSettingsFrame = QGridLayout()

        lbl_pingWidth = QLabel('Expected Ping Width(ms)')
        expSettingsFrame.addWidget(lbl_pingWidth, 0, 0)

        lbl_minWidthMult = QLabel('Min. Width Multiplier')
        expSettingsFrame.addWidget(lbl_minWidthMult, 1, 0)

        lbl_maxWidthMult = QLabel('Max. Width Multiplier')
        expSettingsFrame.addWidget(lbl_maxWidthMult, 2, 0)

        lbl_minPingSNR = QLabel('Min. Ping SNR(dB)')
        expSettingsFrame.addWidget(lbl_minPingSNR, 3, 0)

        lbl_GPSPort = QLabel('GPS Port')
        expSettingsFrame.addWidget(lbl_GPSPort, 4, 0)

        lbl_GPSBaudRate = QLabel('GPS Baud Rate')
        expSettingsFrame.addWidget(lbl_GPSBaudRate, 5, 0)

        lbl_outputDir = QLabel('Output Directory')
        expSettingsFrame.addWidget(lbl_outputDir, 6, 0)

        lbl_GPSMode = QLabel('GPS Mode')
        expSettingsFrame.addWidget(lbl_GPSMode, 7, 0)

        self.optionVars['DSP_pingWidth'] = QLineEdit()
        expSettingsFrame.addWidget(self.optionVars['DSP_pingWidth'], 0, 1)

        self.optionVars['DSP_pingMin'] = QLineEdit()
        expSettingsFrame.addWidget(self.optionVars['DSP_pingMin'], 1, 1)

        self.optionVars['DSP_pingMax'] = QLineEdit()
        expSettingsFrame.addWidget(self.optionVars['DSP_pingMax'], 2, 1)

        self.optionVars['DSP_pingSNR'] = QLineEdit()
        expSettingsFrame.addWidget(self.optionVars['DSP_pingSNR'], 3, 1)

        self.optionVars['GPS_device'] = QLineEdit()
        expSettingsFrame.addWidget(self.optionVars['GPS_device'], 4, 1)

        self.optionVars['GPS_baud'] = QLineEdit()
        expSettingsFrame.addWidget(self.optionVars['GPS_baud'], 5, 1)

        self.optionVars['SYS_outputDir'] = QLineEdit()
        expSettingsFrame.addWidget(self.optionVars['SYS_outputDir'], 6, 1)

        self.optionVars['GPS_mode'] = QLineEdit()
        expSettingsFrame.addWidget(self.optionVars['GPS_mode'], 7, 1)

        btn_submit = QPushButton('submit')
        btn_submit.clicked.connect(lambda:self.submit())
        expSettingsFrame.addWidget(btn_submit, 8, 0, 1, 2)

        self.setLayout(expSettingsFrame)

    def validateParameters(self):
        '''
        Inner function to validate parameters set
        '''
        return True

    def submit(self):
        '''
        Inner function to submit enterred information
        '''
        if not self.validateParameters():
            return
        self.__parent.parent.submitGUIOptionVars(0xFF)



class AddTargetDialog(QWizard):
    '''
    A Custom Dialog Widget to facilitate user-added target frequencies
    '''
    def __init__(self, parent, centerFrequency: int, samplingFrequency: int):
        '''
        Creates a new AddTargetDialog
        Args:
            parent: the parent widget of the AddTargetDialog
            centerFrequency: an integer frequency value
            samplingFrequency: an integer value to indicate sampling
                               range
        '''
        QWizardPage.__init__(self)
        self.__parent = parent
        self.name = "filler"
        self.freq = 0
        self.centerFrequency = centerFrequency
        self.samplingFrequency = samplingFrequency
        self.page = AddTargetDialogPage(self, centerFrequency, samplingFrequency)
        self.addPage(self.page)
        self.setWindowTitle('Add Target')
        self.resize(640,480)
        self.button(QWizard.FinishButton).clicked.connect(self.submit)

    def validate(self):
        '''
        Helper Method ot validate input frequency
        '''
        return abs(int(self.page.targFreqEntry.text()) - self.centerFrequency) <= self.samplingFrequency


    def submit(self):
        '''
        Internal function to submit newly added target frequency 
        '''
        if not self.validate():
            dialog = QMessageBox()
            dialog.setIcon(QMessageBox.Critical)
            dialog.setText("You have entered an invalid target frequency. Please try again.")
            dialog.addButton(QMessageBox.Ok)
            dialog.exec()
            return
        self.name = self.page.targNameEntry.text()
        self.freq = int(self.page.targFreqEntry.text())


class AddTargetDialogPage(QWizardPage):
    '''
    Custom DialogPage widget to facilitate user-added target
    frequencies
    '''
    def __init__(self, parent, centerFrequency: int, samplingFrequency: int):
        '''
        Creates a new AddTargetDialog
        Args:
            parent: the parent widget of the AddTargetDialog
            centerFrequency: an integer frequency value
            samplingFrequency: an integer value to indicate sampling
                               range
        '''
        QWizardPage.__init__(self, parent)
        self.__parent = parent
        self.targNameEntry = None
        self.targFreqEntry = None

        self.__centerFreq = centerFrequency
        self.__samplingFreq = samplingFrequency

        self.name = None
        self.freq = None

        self.__createWidget()


    def __createWidget(self):
        '''
        Internal function to create widgets
        '''
        rx  = QRegExp("[0-9]{30}")                           
        val = QRegExpValidator(rx)                            
        frm_targetSettings = QGridLayout()

        lbl_targetName = QLabel('Target Name:')
        frm_targetSettings.addWidget(lbl_targetName, 0, 0)

        #entr_targetName = QLineEdit()
        self.targNameEntry = QLineEdit()
        frm_targetSettings.addWidget(self.targNameEntry, 0, 1)

        lbl_targetFreq = QLabel('Target Frequency:')
        frm_targetSettings.addWidget(lbl_targetFreq, 1, 0)

        self.targFreqEntry = QLineEdit()
        self.targFreqEntry.setValidator(val)
        frm_targetSettings.addWidget(self.targFreqEntry, 1, 1)

        '''
        btn_submit = QPushButton('submit')
        btn_submit.clicked.connect(lambda:self.submit())
        frm_targetSettings.addWidget(btn_submit, 2, 0, 1, 2)
        '''
        self.setLayout(frm_targetSettings)




class ConnectionDialog(QWizard):
    '''
    Custom Dialog widget to facilitate connecting to the drone
    '''
    def __init__(self, parent):
        '''
        Creates new ConnectionDialog widget
        Args:
            parent: the parent widget of this object
        '''
        super(ConnectionDialog, self).__init__()
        self.__parent = parent
        self.setWindowTitle('Connect Settings')
        self.page = ConnectionDialogPage(self)
        self.addPage(self.page)
        self.port = None
        self.comms = None
        self.model = None
        self.resize(640,480)
        self.button(QWizard.FinishButton).clicked.connect(lambda:self.submit())

    def submit(self):
        '''
        Internal Function to submit user inputted connection settings
        '''
        try:
            print(self.page.portEntry.text())
            self.port = rctTransport.RCTTCPClient(
                addr='127.0.0.1', port=int(self.page.portEntry.text()))
            self.comms = rctComms.gcsComms(self.port)
            self.model = rctCore.MAVModel(self.comms)
            self.model.start()
        except:
            return

class ConnectionDialogPage(QWizardPage):
    '''
    Custom DialogPage widget - Allows the user to configure 
    settings to connect to the drone
    '''
    def __init__(self, parent):
        '''
        Creates a new AddTargetDialog
        Args:
            parent: The parent ConnectionDialog widget
        '''
        super(ConnectionDialogPage, self).__init__(parent)
        self.__parent = parent
        #self.__portEntry = tk.IntVar()
        #self.__portEntry.set(9000)  # default value
        self.__portEntryVal = 9000 # default value
        self.portEntry = None # default value
        self.port = None
        self.comms = None
        self.model = None


        self.__createWidget()


    def __createWidget(self):
        '''
        Internal function to create widgets
        '''
        frm_holder = QHBoxLayout()
        frm_holder.addStretch(1)
        frm_conType = QVBoxLayout()
        frm_conType.addStretch(1)

        lbl_conType = QLabel('Connection Type:')
        frm_conType.addWidget(lbl_conType)

        btn_TCP = QCheckBox('TCP')
        frm_conType.addWidget(btn_TCP)

        frm_port = QVBoxLayout()
        frm_port.addStretch(1)

        lbl_port = QLabel('Port')
        frm_port.addWidget(lbl_port)

        self.portEntry = QLineEdit() #textvariable=self.__portEntry)
        self.portEntry.setText(str(self.__portEntryVal))
        frm_port.addWidget(self.portEntry)



        frm_holder.addLayout(frm_conType)
        frm_holder.addLayout(frm_port)
        self.setLayout(frm_holder)





class MapControl(CollapseFrame): 
    '''
    Custom Widget Class to facilitate Map Loading
    '''   
    def __init__(self, parent, holder, mapOptions, root: GCS):
        CollapseFrame.__init__(self, title='Map Display Tools')
        self.__parent = parent
        self.__root = root
        self.__mapOptions = mapOptions
        self.__holder = holder
        self.__mapFrame = None
        self.__latEntry = None
        self.__lonEntry = None
        self.__zoomEntry = None

        self.__createWidgets()



    def __createWidgets(self):
        '''
        Internal function to create widgets
        '''
        controlPanelHolder = QScrollArea()
        content = QWidget()

        controlPanelHolder.setWidget(content)
        controlPanelHolder.setWidgetResizable(True)

        controlPanel = QVBoxLayout(content)

        controlPanel.addStretch()

        self.__mapFrame = QWidget()
        self.__mapFrame.resize(800, 500)
        self.__holder.addWidget(self.__mapFrame, 0, 0, 1, 3)
        btn_loadMap = QPushButton('Load Map')
        btn_loadMap.clicked.connect(lambda:self.__loadMapFile())
        controlPanel.addWidget(btn_loadMap)


        
        frm_loadWebMap = QLabel('Load WebMap')
        controlPanel.addWidget(frm_loadWebMap)
        lay_loadWebMap = QGridLayout()
        lay_loadWebMapHolder = QVBoxLayout()
        lay_loadWebMapHolder.addStretch()


        lbl_p1 = QLabel('Lat/Long NW Point')
        lay_loadWebMap.addWidget(lbl_p1, 0, 0)

        self.__p1latEntry = QLineEdit()
        lay_loadWebMap.addWidget(self.__p1latEntry, 0, 1)
        self.__p1lonEntry = QLineEdit()
        lay_loadWebMap.addWidget(self.__p1lonEntry, 0, 2)

        lbl_p2 = QLabel('Lat/Long SE Point')
        lay_loadWebMap.addWidget(lbl_p2, 1, 0)

        self.__p2latEntry = QLineEdit()
        lay_loadWebMap.addWidget(self.__p2latEntry, 1, 1)
        self.__p2lonEntry = QLineEdit()
        lay_loadWebMap.addWidget(self.__p2lonEntry, 1, 2)

        
        btn_loadWebMap = QPushButton('Load from Web') 
        btn_loadWebMap.clicked.connect(lambda:self.__loadWebMap())
        lay_loadWebMap.addWidget(btn_loadWebMap, 3, 1, 1, 2)
        
        btn_loadCachedMap = QPushButton('Load from Cache') 
        btn_loadCachedMap.clicked.connect(lambda:self.__loadCachedMap())
        lay_loadWebMap.addWidget(btn_loadCachedMap, 4, 1, 1, 2)

        controlPanel.addWidget(frm_loadWebMap)
        controlPanel.addLayout(lay_loadWebMap)


        self.setContentLayout(controlPanel)
        
    def __coordsFromConf(self):
        '''
        Internal function to pull past coordinates from the config
        file if they exist
        '''

        try:
            lat1 = self.__root.config['LastCoords']['lat1']
            lon1 = self.__root.config['LastCoords']['lon1']
            lat2 = self.__root.config['LastCoords']['lat2']
            lon2 = self.__root.config['LastCoords']['lon2']
            return lat1, lon1, lat2, lon2
        except KeyError:
            return None, None, None, None
            
        
    def __loadWebMap(self):
        '''
        Internal function to load map from web 
        '''
        lat1 = self.__p1latEntry.text()
        lon1 = self.__p1lonEntry.text()
        lat2 = self.__p2latEntry.text()
        lon2 = self.__p2lonEntry.text()
        
        
        
        if (lat1 == '') or (lon1 == '') or (lat2 == '') or (lon2 == ''):
            lat1, lon1, lat2, lon2 = self.__coordsFromConf()
            
            self.__p1latEntry.setText(lat1)
            self.__p1lonEntry.setText(lon1)
            self.__p2latEntry.setText(lat2)
            self.__p2lonEntry.setText(lon2)
        
        if lat1 is None or lat2 is None or lon1 is None or lon2 is None:
            lat1 = 90
            lat2 = -90
            lon1 = -180
            lon2 = 180
            self.__p1latEntry.setText(lat1)
            self.__p1lonEntry.setText(lon1)
            self.__p2latEntry.setText(lat2)
            self.__p2lonEntry.setText(lon2)
        p1lat = float(lat1)
        p1lon = float(lon1)
        p2lat = float(lat2)
        p2lon = float(lon2)
        
        try:
            temp = WebMap(self.__holder, p1lat, p1lon, 
                    p2lat, p2lon, False)
        except RuntimeError:
            return
        self.__mapFrame.setParent(None)
        self.__mapFrame = temp
        self.__mapFrame.resize(800, 500)
        self.__mapOptions.setMap(self.__mapFrame, True)
        self.__root.setMap(self.__mapFrame)

    def __loadCachedMap(self):
        '''
        Internal function to load map from cached tiles
        '''
        lat1 = self.__p1latEntry.text()
        lon1 = self.__p1lonEntry.text()
        lat2 = self.__p2latEntry.text()
        lon2 = self.__p2lonEntry.text()
        
        if (lat1 == '') or (lon1 == '') or (lat2 == '') or (lon2 == ''):
            lat1, lon1, lat2, lon2 = self.__coordsFromConf()
            
            self.__p1latEntry.setText(lat1)
            self.__p1lonEntry.setText(lon1)
            self.__p2latEntry.setText(lat2)
            self.__p2lonEntry.setText(lon2)
        
        if lat1 is None or lat2 is None or lon1 is None or lon2 is None:
            lat1 = 90
            lat2 = -90
            lon1 = -180
            lon2 = 180
            self.__p1latEntry.setText(lat1)
            self.__p1lonEntry.setText(lon1)
            self.__p2latEntry.setText(lat2)
            self.__p2lonEntry.setText(lon2)
        p1lat = float(lat1)
        p1lon = float(lon1)
        p2lat = float(lat2)
        p2lon = float(lon2)
        
        self.__mapFrame.setParent(None)
        self.__mapFrame = WebMap(self.__holder, p1lat, p1lon, 
                p2lat, p2lon, True)
        self.__mapFrame.resize(800, 500)
        self.__mapOptions.setMap(self.__mapFrame, True)
        self.__root.setMap(self.__mapFrame)

    def __loadMapFile(self):
        '''
        Internal function to load user-specified raster file
        '''
        self.__mapFrame.setParent(None)
        self.__mapFrame = StaticMap(self.__holder)
        self.__mapFrame.resize(800, 500)
        self.__mapOptions.setMap(self.__mapFrame, False)
        self.__root.setMap(self.__mapFrame)



class PolygonMapTool(QgsMapToolEmitPoint):
    def __init__(self, canvas):
        self.canvas = canvas
        QgsMapToolEmitPoint.__init__(self, self.canvas)
        self.rubberBand = QgsRubberBand(self.canvas, True)
        self.rubberBand.setColor(Qt.red)
        self.rubberBand.setWidth(1)
        self.reset()

    def reset(self):
        self.startPoint = self.endPoint = None
        self.isEmittingPoint = False
        self.rubberBand.reset(True)

    def canvasPressEvent(self, e):
        self.startPoint = self.toMapCoordinates(e.pos())
        self.endPoint = self.startPoint
        self.isEmittingPoint = True
        self.addVertex(self.startPoint, self.canvas)
        self.showLine(self.startPoint, self.endPoint)

    
        

    def canvasReleaseEvent(self, e):
        self.isEmittingPoint = False

    def canvasMoveEvent(self, e):
        if not self.isEmittingPoint:
            return

        self.endPoint = self.toMapCoordinates(e.pos())
        self.showLine(self.startPoint, self.endPoint)

    def addVertex(self, selectPoint, canvas):
        m1 = QgsVertexMarker(canvas)
        
        print(selectPoint)
        m1.setCenter(QgsPointXY(selectPoint))
        m1.setColor(QColor(255,0, 0)) #(R,G,B)
        m1.setIconSize(5)
        m1.setIconType(QgsVertexMarker.ICON_X)
        m1.setPenWidth(3)

        point1 = QgsPointXY(selectPoint)
        m1.show() 

    def showLine(self, startPoint, endPoint):
        self.rubberBand.reset(QgsWkbTypes.PolygonGeometry)
        if startPoint.x() == endPoint.x() or startPoint.y() == endPoint.y():
            return
        
        point1 = QgsPointXY(startPoint.x(), startPoint.y())

        self.rubberBand.addPoint(point1, True)

        self.rubberBand.show()

    def deactivate(self):
        QgsMapTool.deactivate(self)
        self.deactivated.emit()


class RectangleMapTool(QgsMapToolEmitPoint):
    '''
    Custom QgsMapTool to select a rectangular area of a QgsMapCanvas
    '''
    def __init__(self, canvas):
        '''
        Creates a RectangleMapTool object
        Args:
            canvas: the QgsMapCanvas that the RectangleMapTool will be 
                    attached to
        '''
        self.canvas = canvas
        QgsMapToolEmitPoint.__init__(self, self.canvas)
        self.rubberBand = QgsRubberBand(self.canvas, True)
        self.rubberBand.setColor(QColor(0,255,255,125))
        self.rubberBand.setWidth(1)
        self.reset()

    def reset(self):
        '''
        '''
        self.startPoint = self.endPoint = None
        self.isEmittingPoint = False
        self.rubberBand.reset(True)

    def canvasPressEvent(self, e):
        '''
        Internal callback to be called when the user's mouse 
        presses the canvas
        Args:
            e: The press event
        '''
        self.startPoint = self.toMapCoordinates(e.pos())
        self.endPoint = self.startPoint
        self.isEmittingPoint = True
        self.showRect(self.startPoint, self.endPoint)

    def canvasReleaseEvent(self, e):
        '''
        Internal callback called when the user's mouse releases 
        over the canvas
        Args:
            e: The release event
        '''
        self.isEmittingPoint = False

    def canvasMoveEvent(self, e):
        '''
        Internal callback called when the user's mouse moves 
        over the canvas
        Args:
            e: The move event
        '''
        if not self.isEmittingPoint:
            return

        self.endPoint = self.toMapCoordinates(e.pos())
        self.showRect(self.startPoint, self.endPoint)

    def showRect(self, startPoint, endPoint):
        '''
        Internal function to display the rectangle being 
        specified by the user
        '''
        self.rubberBand.reset(QgsWkbTypes.PolygonGeometry)
        if startPoint.x() == endPoint.x() or startPoint.y() == endPoint.y():
            return
    
        point1 = QgsPointXY(startPoint.x(), startPoint.y())
        point2 = QgsPointXY(startPoint.x(), endPoint.y())
        point3 = QgsPointXY(endPoint.x(), endPoint.y())
        point4 = QgsPointXY(endPoint.x(), startPoint.y())
    
        self.rubberBand.addPoint(point1, False)
        self.rubberBand.addPoint(point2, False)
        self.rubberBand.addPoint(point3, False)
        self.rubberBand.addPoint(point4, True)    # true to update canvas
        self.rubberBand.show()

    def rectangle(self):
        '''
        function to return the rectangle that has been selected
        '''
        if self.startPoint is None or self.endPoint is None:
            return None
        elif (self.startPoint.x() == self.endPoint.x() or \
              self.startPoint.y() == self.endPoint.y()):
            return None
    
        return QgsRectangle(self.startPoint, self.endPoint)

    def deactivate(self):
        '''
        Function to deactivate the map tool
        '''
        QgsMapTool.deactivate(self)
        self.deactivated.emit()


class MapWidget(QWidget):
    '''
    Custom Widget that is used to display a map
    '''
    def __init__(self, root):
        '''
        Creates a MapWidget
        Args:
            root: The root widget of the application
        '''
        QWidget.__init__(self)
        self.holder = QVBoxLayout()
        self.mapLayer = None
        self.vehicle = None
        self.vehiclePath = None
        self.lastLoc = None
        self.pingLayer = None
        self.pingRenderer = None
        self.estimate = None
        self.toolPolygon = None
        self.polygonAction = None
        self.pingMin = 800
        self.pingMax = 0
        self.indPing = 0
        self.ind = 0
        self.indEst = 0
        self.toolbar = QToolBar()
        self.canvas = QgsMapCanvas()
        self.canvas.setCanvasColor(Qt.white)

        self.transformToWeb = QgsCoordinateTransform(
                QgsCoordinateReferenceSystem("EPSG:4326"),
                QgsCoordinateReferenceSystem("EPSG:3857"), 
                QgsProject.instance())
        self.transform = QgsCoordinateTransform(
                QgsCoordinateReferenceSystem("EPSG:3857"), 
                QgsCoordinateReferenceSystem("EPSG:4326"),
                QgsProject.instance())

    def adjustCanvas(self):
        '''
        Helper function to set and adjust the camvas' layers
        '''
        self.canvas.setExtent(self.mapLayer.extent())  
        self.canvas.setLayers([self.estimate,
                               self.vehicle, self.pingLayer, 
                               self.vehiclePath, self.mapLayer]) 
        #self.canvas.setLayers([self.mapLayer])
        self.canvas.zoomToFullExtent()   
        self.canvas.freeze(True)  
        self.canvas.show()     
        self.canvas.refresh()       
        self.canvas.freeze(False)    
        self.canvas.repaint()

    def addToolBar(self):
        '''
        Internal function to add tools to the map toolbar
        '''
        self.actionZoomIn = QAction("Zoom in", self)
        self.actionZoomOut = QAction("Zoom out", self)
        self.actionPan = QAction("Pan", self)

        self.actionZoomIn.setCheckable(True)
        self.actionZoomOut.setCheckable(True)
        self.actionPan.setCheckable(True)

        self.actionZoomIn.triggered.connect(self.zoomIn)
        self.actionZoomOut.triggered.connect(self.zoomOut)
        self.actionPan.triggered.connect(self.pan)

        self.toolbar.addAction(self.actionZoomIn)
        self.toolbar.addAction(self.actionZoomOut)
        self.toolbar.addAction(self.actionPan)

        # create the map tools
        self.toolPan = QgsMapToolPan(self.canvas)
        self.toolPan.setAction(self.actionPan)
        self.toolZoomIn = QgsMapToolZoom(self.canvas, False) # false = in
        self.toolZoomIn.setAction(self.actionZoomIn)
        self.toolZoomOut = QgsMapToolZoom(self.canvas, True) # true = out
        self.toolZoomOut.setAction(self.actionZoomOut)
        
        self.polygonAction = QAction("Polygon", self)
        self.polygonAction.setCheckable(True)
        self.polygonAction.triggered.connect(self.polygon)
        self.toolbar.addAction(self.polygonAction)
        
        self.toolPolygon = PolygonMapTool(self.canvas)
        self.toolPolygon.setAction(self.polygonAction)
        
    def polygon(self):
        '''
        Helper function to set polygon tool when it is selected from 
        the toolbar
        '''
        self.canvas.setMapTool(self.toolPolygon)
        


    def zoomIn(self):
        '''
        Helper function to set the zoomIn map tool when it is selected
        '''
        self.canvas.setMapTool(self.toolZoomIn)

    def zoomOut(self):
        '''
        Helper function to set the zoomOut map tool when it is selected
        '''
        self.canvas.setMapTool(self.toolZoomOut)

    def pan(self):
        '''
        Helper function to set the pan map tool when it is selected
        '''
        self.canvas.setMapTool(self.toolPan)

    def plotVehicle(self, coord):
        '''
        Function to plot the vehicle's current location on the vehicle 
        map layer
        Args:
            coord: A tuple of float values indicating an EPSG:4326 lat/Long 
                   coordinate pair
        '''
        lat = coord[0]
        lon = coord[1]
        point = self.transformToWeb.transform(QgsPointXY(lon, lat))
        if self.vehicle is None:
            return
        else:
            if self.ind > 0:
                lpr = self.vehiclePath.dataProvider()
                lin = QgsGeometry.fromPolylineXY([self.lastLoc, point])
                lineFeat = QgsFeature()
                lineFeat.setGeometry(lin)
                lpr.addFeatures([lineFeat])
                vpr = self.vehicle.dataProvider()
                self.vehicle.startEditing()
                self.vehicle.deleteFeature(self.ind)
                self.vehicle.commitChanges()
            
            self.lastLoc = point
            vpr = self.vehicle.dataProvider()
            pnt = QgsGeometry.fromPointXY(point)
            f = QgsFeature()
            f.setGeometry(pnt)
            vpr.addFeatures([f])
            self.vehicle.updateExtents()
            self.ind = self.ind + 1

    def plotPing(self, coord, power):
        '''
        Function to plot a new ping on the ping map layer
        Args:
            coord: A tuple of float values indicating an EPSG:4326 lat/Long 
                   coordinate pair
            amp: The amplitude of the ping
        '''
        lat = coord[0]
        lon = coord[1]
        
        
        change = False
        point = self.transformToWeb.transform(QgsPointXY(lon, lat))
        if self.pingLayer is None:
            return

        else:
            if power < self.pingMin:
                change = True
                self.pingMin = power
            if power > self.pingMax:
                change = True
                self.pingMax = power
            if (self.pingMax == self.pingMin):
                self.pingMax = self.pingMax + 1
            if change:
                r = self.pingMax - self.pingMin
                first = r * 0.14
                second = r * 0.28
                third = r * 0.42
                fourth = r * 0.56
                fifth = r * 0.7
                sixth = r * 0.84
                
                for i, rangeObj in enumerate(self.pingRenderer.ranges()):
                    if rangeObj.label() == 'Blue':
                        self.pingRenderer.updateRangeLowerValue(i, self.pingMin)
                        self.pingRenderer.updateRangeUpperValue(i, self.pingMin + first)
                    if rangeObj.label() == 'Cyan':
                        self.pingRenderer.updateRangeLowerValue(i, self.pingMin + first)
                        self.pingRenderer.updateRangeUpperValue(i, self.pingMin + second)
                    if rangeObj.label() == 'Green':
                        self.pingRenderer.updateRangeLowerValue(i, self.pingMin + second)
                        self.pingRenderer.updateRangeUpperValue(i, self.pingMin + third)
                    if rangeObj.label() == 'Yellow':
                        self.pingRenderer.updateRangeLowerValue(i, self.pingMin + third)
                        self.pingRenderer.updateRangeUpperValue(i, self.pingMin + fourth)
                    if rangeObj.label() == 'Orange':
                        self.pingRenderer.updateRangeLowerValue(i, self.pingMin +fourth)
                        self.pingRenderer.updateRangeUpperValue(i, self.pingMin + fifth)
                    if rangeObj.label() == 'ORed':
                        self.pingRenderer.updateRangeLowerValue(i, self.pingMin +fifth)
                        self.pingRenderer.updateRangeUpperValue(i, self.pingMin + sixth)
                    if rangeObj.label() == 'Red':
                        self.pingRenderer.updateRangeLowerValue(i, self.pingMin + sixth)
                        self.pingRenderer.updateRangeUpperValue(i, self.pingMax)

            vpr = self.pingLayer.dataProvider()
            
            #Create new ping point
            pnt = QgsGeometry.fromPointXY(point)
            f = QgsFeature()
            f.setFields(self.pingLayer.fields())
            f.setGeometry(pnt)
            f.setAttribute(0, power)
            vpr.addFeatures([f])
            self.pingLayer.updateExtents()
            
    def plotEstimate(self, coord, frequency):
        '''
        Function to plot the current estimate point on the estimate map layer
        Args:
            coord: A tuple of float values indicating an EPSG:4326 lat/Long 
                   coordinate pair
            frequency: the frequency that this estimate corresponds to
        '''
        lat = coord[0]
        lon = coord[1]
        
        
        point = self.transformToWeb.transform(QgsPointXY(lon, lat))
        if self.estimate is None:
            return
        else:
            if self.indEst > 0:
                self.estimate.startEditing()
                self.estimate.deleteFeature(self.indEst)
                self.estimate.commitChanges()
            
            vpr = self.estimate.dataProvider()
            pnt = QgsGeometry.fromPointXY(point)
            f = QgsFeature()
            f.setGeometry(pnt)
            vpr.addFeatures([f])
            self.estimate.updateExtents()
            self.indEst = self.indEst + 1

        
class MapOptions(QWidget):
    '''
    Custom Widget facilitate map caching and exporting map layers
    '''
    def __init__(self):
        '''
        Creates a MapOptions widget
        '''
        QWidget.__init__(self)

        self.mapWidget = None
        self.btn_cacheMap = None
        self.isWebMap = False
        self.__createWidgets()
        


    def __createWidgets(self):
        '''
        Inner function to create internal widgets
        '''
        # MAP OPTIONS
        lay_mapOptions = QVBoxLayout()

        lbl_mapOptions = QLabel('Map Options')
        lay_mapOptions.addWidget(lbl_mapOptions)

        self.btn_setSearchArea = QPushButton('Set Search Area')
        self.btn_setSearchArea.setEnabled(False)
        lay_mapOptions.addWidget(self.btn_setSearchArea)

        self.btn_cacheMap = QPushButton('Cache Map')
        self.btn_cacheMap.clicked.connect(lambda:self.__cacheMap())
        self.btn_cacheMap.setEnabled(False)
        lay_mapOptions.addWidget(self.btn_cacheMap)
        
        exportTab = CollapseFrame('Export')
        btn_pingExport = QPushButton('Pings')
        btn_pingExport.clicked.connect(lambda:self.exportPing())
        btn_vehiclePathExport = QPushButton('Vehicle Path')
        btn_vehiclePathExport.clicked.connect(lambda:self.exportVehiclePath())
        
        lay_export = QVBoxLayout()
        lay_export.addWidget(btn_pingExport)
        lay_export.addWidget(btn_vehiclePathExport)
        exportTab.setContentLayout(lay_export)
        
        lay_mapOptions.addWidget(exportTab)    
        
        
        

        self.setLayout(lay_mapOptions)


    def __cacheMap(self):
        '''
        Inner function to facilitate map caching
        '''
        if self.isWebMap:
            if (self.mapWidget.toolRect.rectangle() == None):
                msg = QMessageBox()
                msg.setText("No specified area to cache!")
                msg.setWindowTitle("Alert")
                msg.setInformativeText("Use the rect tool to choose an area on the map to cache")
                msg.setIcon(QMessageBox.Critical)
                msg.exec_()
                self.mapWidget.rect()
            else:
                cacheThread = Thread(target=self.mapWidget.cacheMap)
                cacheThread.start()
                self.mapWidget.canvas.refresh()
        else:
            print("alert")

    def setMap(self, mapWidg: MapWidget, isWebMap):
        '''
        Function to set the MapWidget that this object will use
        Args:
            mapWidg: A MapWidget object
            isWebMap: A boolean indicating whether or not the mapWidget 
                      is a WebMap
        '''
        self.isWebMap = isWebMap
        self.mapWidget = mapWidg
        self.addLegend()
        
        self.btn_cacheMap.setEnabled(isWebMap)
        
    def addLegend(self):
        '''
        Function to add Map Legend widget when map is loaded
        '''
        mapLegend = MapLegend()
        self.layout().addWidget(mapLegend)
<<<<<<< HEAD
=======

        '''
        # MAP LEGEND
        frm_mapLegend = tk.Frame(master=frm_mapGrid, width=self.SBWidth)
        frm_mapLegend.pack(side=tk.BOTTOM)
        lbl_legend = tk.Label(frm_mapLegend, width=self.SBWidth,
                              bg='gray', text='Map Legend')
        lbl_legend.grid(column=0, row=0, sticky='ew')
        lbl_legend = tk.Label(frm_mapLegend, width=self.SBWidth,
                              bg='light gray', text='Vehicle')
        lbl_legend.grid(column=0, row=1, sticky='ew')
        lbl_legend = tk.Label(frm_mapLegend, width=self.SBWidth,
                              bg='light gray', text='Target')
        lbl_legend.grid(column=0, row=2, sticky='ew')
        '''
        
>>>>>>> 4d26f93b

    
    def exportPing(self):
        '''
        Method to export a MapWidget's pingLayer to a shapefile
        '''
        folder = str(QFileDialog.getExistingDirectory(self, "Select Directory"))
        file = folder + '/pings.shp'
        options = QgsVectorFileWriter.SaveVectorOptions()
        options.driverName = "ESRI Shapefile"

        QgsVectorFileWriter.writeAsVectorFormatV2(self.mapWidget.pingLayer, 
                                        file, 
                                        QgsCoordinateTransformContext(), options)
        
    def exportVehiclePath(self):
        '''
        Method to export a MapWidget's vehiclePath to a shapefile
        '''
        folder = str(QFileDialog.getExistingDirectory(self, "Select Directory"))
        file = folder + '/vehiclePath.shp'
        options = QgsVectorFileWriter.SaveVectorOptions()
        options.driverName = "ESRI Shapefile"

        QgsVectorFileWriter.writeAsVectorFormatV2(self.mapWidget.vehiclePath, 
                                        file, 
                                        QgsCoordinateTransformContext(), options)
           



class WebMap(MapWidget):
    '''
    Custom MapWidget to facilititate displaying online or offline 
    web maps
    '''
    def __init__(self, root, p1lat, p1lon, p2lat, p2lon, loadCached):
        '''
        Creates a WebMap widget
        Args:
            root: the root widget of the Application
            p1lat: float lat value
            p1lon: float lon value
            p2lat: float lat value
            p2lon: float lon value
            loadCached: boolean value to indicate tile source
        '''
        # Initialize WebMapFrame
        MapWidget.__init__(self, root)

        self.loadCached = loadCached

        
        self.addLayers()
           
        self.adjustCanvas()
        r = QgsRectangle(p1lon, p2lat, p2lon, p1lat)
        rect = self.transformToWeb.transformBoundingBox(r)
        self.canvas.zoomToFeatureExtent(rect)

        self.addToolBar()
        self.addRectTool()
        self.pan()

        self.holder.addWidget(self.toolbar)
        self.holder.addWidget(self.canvas)
        self.setLayout(self.holder)

        root.addWidget(self, 0, 1, 1, 2)
        self.root = root


    def setupEstimate(self):
        '''
        Sets up the Estimate mapLayer
        Args:
        '''
        uri = "Point?crs=epsg:3857"
        layer = QgsVectorLayer(uri, 'Estimate', "memory")
        symbol = QgsMarkerSymbol.createSimple({'name':'diamond', 
                'color':'blue'})
        layer.renderer().setSymbol(symbol)
        layer.setAutoRefreshInterval(500)
        layer.setAutoRefreshEnabled(True)
        
        return layer


    def setupVehicleLayers(self):
        '''
        Sets up the vehicle and vehicle path layers
        Args:
        '''
        uri = "Point?crs=epsg:3857"
        uriLine = "Linestring?crs=epsg:3857"
        vehicleLayer = QgsVectorLayer(uri, 'Vehicle', "memory")
        vehiclePathlayer = QgsVectorLayer(uriLine, 'VehiclePath', "memory")
        
        # Set drone image for marker symbol
        path = QDir().filePath('../resources/vehicleSymbol.svg')
        symbolSVG = QgsSvgMarkerSymbolLayer(path)
        symbolSVG.setSize(4)
        symbolSVG.setFillColor(QColor('#0000ff'))
        symbolSVG.setStrokeColor(QColor('#ff0000'))
        symbolSVG.setStrokeWidth(1)
        vehicleLayer.renderer().symbol().changeSymbolLayer(0, symbolSVG)
        
        #set autorefresh
        vehicleLayer.setAutoRefreshInterval(500)
        vehicleLayer.setAutoRefreshEnabled(True)
        vehiclePathlayer.setAutoRefreshInterval(500)
        vehiclePathlayer.setAutoRefreshEnabled(True)
        return vehicleLayer, vehiclePathlayer


    def setupPingLayer(self):
        '''
        Sets up the ping layer and renderer.
        Args:
        '''
        ranges = []
        uri = "Point?crs=epsg:3857"
        layer = QgsVectorLayer(uri, 'Pings', 'memory')
        
        
        # make symbols
        symbolBlue = QgsSymbol.defaultSymbol(layer.geometryType())
        symbolBlue.setColor(QColor('#0000FF'))
        symbolCyan = QgsSymbol.defaultSymbol(
            layer.geometryType())
        symbolCyan.setColor(QColor('#00FFFF'))
        symbolGreen = QgsSymbol.defaultSymbol(
            layer.geometryType())
        symbolGreen.setColor(QColor('#00FF00'))
        symbolYellow = QgsSymbol.defaultSymbol(
            layer.geometryType())
        symbolYellow.setColor(QColor('#FFFF00'))
        symbolOrange = QgsSymbol.defaultSymbol(
            layer.geometryType())
        symbolOrange.setColor(QColor('#FFC400'))
        symbolORed = QgsSymbol.defaultSymbol(
            layer.geometryType())
        symbolORed.setColor(QColor('#FFA000'))
        symbolRed = QgsSymbol.defaultSymbol(
            layer.geometryType())
        symbolRed.setColor(QColor('#FF0000'))
    
        # make ranges
        rBlue = QgsRendererRange(0, 10, symbolBlue, 'Blue')
        rCyan = QgsRendererRange(10, 20, symbolCyan, 'Cyan')
        rGreen = QgsRendererRange(20, 40, symbolGreen, 'Green')
        rYellow = QgsRendererRange(40, 60, symbolYellow, 'Yellow')
        rOrange = QgsRendererRange(60, 80, symbolOrange, 'Orange')
        rORed = QgsRendererRange(80, 90, symbolORed, 'ORed')
        rRed = QgsRendererRange(90, 100, symbolRed, 'Red')
        ranges.append(rBlue)
        ranges.append(rCyan)
        ranges.append(rGreen)
        ranges.append(rYellow)
        ranges.append(rOrange)
        ranges.append(rORed)
        ranges.append(rRed)

        # set renderer to set symbol based on amplitude
        pingRenderer = QgsGraduatedSymbolRenderer('Amp', ranges)
        
        
        #myClassificationMethod = QgsApplication.classificationMethodRegistry().method("EqualInterval")
        #pingRenderer.setClassificationMethod(myClassificationMethod)
        #pingRenderer.setClassAttribute('Amp')
        style = QgsStyle().defaultStyle()
        defaultColorRampNames = style.colorRampNames()
        ramp = style.colorRamp(defaultColorRampNames[22])
        pingRenderer.setSourceColorRamp(ramp)
        pingRenderer.setSourceSymbol( QgsSymbol.defaultSymbol(layer.geometryType()))
        pingRenderer.sortByValue()
        
        
        vpr = layer.dataProvider()
        vpr.addAttributes([QgsField(name='Amp', type=QVariant.Double, len=30)])
        layer.updateFields()
    
        # set the renderer and allow the mapLayer to auto refresh
        layer.setRenderer(pingRenderer)
        layer.setAutoRefreshInterval(500)
        layer.setAutoRefreshEnabled(True)
        
        return layer, pingRenderer

    def addLayers(self):
        '''
        Helper method to add map layers to map canvas
        '''
        if self.estimate is None:
            self.estimate = self.setupEstimate()
            
            
        if self.vehicle is None:
            self.vehicle, self.vehiclePath = self.setupVehicleLayers()
            
        if self.pingLayer is None:
            self.pingLayer, self.pingRenderer = self.setupPingLayer()
        
        #load from cached tiles if true, otherwise loads from web    
        if self.loadCached:
            dirs = AppDirs("GCS", "E4E")
            path = dirs.site_data_dir.replace("\\", "/")
            urlWithParams = 'type=xyz&url=file:///'+ path+'/tiles/%7Bz%7D/%7Bx%7D/%7By%7D.png'
        else:
            urlWithParams = 'type=xyz&url=http://a.tile.openstreetmap.org/%7Bz%7D/%7Bx%7D/%7By%7D.png&zmax=19&zmin=0&crs=EPSG3857'    
        self.mapLayer = QgsRasterLayer(urlWithParams, 'OpenStreetMap', 'wms') 
        
        if self.mapLayer.isValid():   
            crs = self.mapLayer.crs()
            crs.createFromString("EPSG:3857")  
            self.mapLayer.setCrs(crs)
            
            #add all layers to map
            QgsProject.instance().addMapLayer(self.mapLayer)
            QgsProject.instance().addMapLayer(self.estimate)
            QgsProject.instance().addMapLayer(self.vehicle)
            QgsProject.instance().addMapLayer(self.vehiclePath)
            QgsProject.instance().addMapLayer(self.pingLayer)
            print('valid mapLayer')
        else:
            print('invalid mapLayer')
            raise RuntimeError



    def addRectTool(self):
        '''
        Helper function to add the rectangle tool to the toolbar
        '''
        self.rectAction = QAction("Rect", self)
        self.rectAction.setCheckable(True)
        self.rectAction.triggered.connect(self.rect)
        self.toolbar.addAction(self.rectAction)
        self.toolRect = RectangleMapTool(self.canvas)
        self.toolRect.setAction(self.rectAction)

    def rect(self):
        '''
        Helper function to set rect tool when it is selected from 
        the toolbar
        '''
        self.canvas.setMapTool(self.toolRect)

    def deg2num(self, lat_deg, lon_deg, zoom):
        '''
        Helper function to calculate the map tile number for a given 
        location
        Args:
            lat_deg: float latitude value
            lon_deg: float longitude value
            zoom: integer zoom value
        '''
        lat_rad = math.radians(lat_deg)
        n = 2.0 ** zoom
        x = int((lon_deg + 180.0) / 360.0 * n)
        y = int((1.0 - math.asinh(math.tan(lat_rad)) / math.pi) / 2.0 * n)
        return (x,y)
        

    def cacheMap(self):
        '''
        Function to facilitate caching map tiles
        '''
        if (self.toolRect.rectangle() == None):
            return
        else:
            rect = self.toolRect.rectangle()
            r = self.transform.transformBoundingBox(self.toolRect.rectangle(), 
                                QgsCoordinateTransform.ForwardTransform, True)
            print("Rectangle:", r.xMinimum(),
                    r.yMinimum(), r.xMaximum(), r.yMaximum()
                 )
            
            if (r != None):
                zoomStart = 17
                tilecount = 0
                for zoom in range(zoomStart, 19, 1):
                    xmin, ymin = self.deg2num(float(r.yMinimum()),float(r.xMinimum()),zoom)
                    xmax, ymax = self.deg2num(float(r.yMaximum()),float(r.xMaximum()),zoom)
                    print("Zoom:", zoom)
                    print(xmin, xmax, ymin, ymax)
                    for x in range(xmin, xmax+1, 1):
                        for y in range(ymax, ymin+1, 1):
                            if (tilecount < 200):
                                time.sleep(1)
                                downloaded = self.downloadTile(x,y,zoom)
                                if downloaded:
                                    tilecount = tilecount + 1
                            else:
                                print("tile count exceeded, pls try again in a few minutes")
                                return
                print("Download Complete")
            else:
                print("Download Failed")
            
    def downloadTile(self, xtile, ytile, zoom):
        '''
        Helper Function to facilitate the downloading of web tiles
        '''
        url = "http://c.tile.openstreetmap.org/%d/%d/%d.png" % (zoom, xtile, ytile)
        dirs = AppDirs("GCS", "E4E")
        cachePath = dirs.site_data_dir.replace('\\', '/')
         
        tilePath = '/tiles/%d/%d/' % (zoom, xtile)
        dir_path = cachePath + tilePath
        download_path = cachePath +"/tiles/%d/%d/%d.png" % (zoom, xtile, ytile)
        
        if not os.path.exists(dir_path):
            os.makedirs(dir_path)
        
        if(not os.path.isfile(download_path)):
            print("downloading %r" % url)
            source = requests.get(url, headers = {'User-agent': 'Mozilla/5.0'})
            cont = source.content
            source.close()
            destination = open(download_path,'wb')
            destination.write(cont)
            destination.close()
            return True
        else: 
            print("skipped %r" % url)
            return False

        return True


class StaticMap(MapWidget):
    '''
    Custom MapWidget to facilititate displaying a static raster file
    '''
    def __init__(self, root):
        '''
        Creates a StaticMap object
        Args:
            root: the root widget of the application
        '''
        MapWidget.__init__(self, root)

        self.fileName = None

        self.__getFileName()
        self.__addLayers()

        self.adjustCanvas()
        self.addToolBar()
        self.pan()

        self.holder.addWidget(self.toolbar)
        self.holder.addWidget(self.canvas)
        self.setLayout(self.holder)

        root.addWidget(self, 0, 1, 1, 2)
        self.root = root


    def __getFileName(self):
        '''
        inner function to retrieve a user specified raster file
        '''
        self.fileName = QFileDialog.getOpenFileName()      

    def __addLayers(self):
        '''
        Helper funciton to add layers to the map canvas
        '''
        if(self.fileName == None):
            return
        
        if self.estimate is None:
            uri = "Point?crs=epsg:4326"
            
            self.estimate = QgsVectorLayer(uri, 'Estimate', "memory")
            
            symbol = QgsMarkerSymbol.createSimple({'name': 'diamond', 'color': 'blue'})
            self.estimate.renderer().setSymbol(symbol)
            
            
            self.estimate.setAutoRefreshInterval(500)
            self.estimate.setAutoRefreshEnabled(True)
            
            
        if self.vehicle is None:
            uri = "Point?crs=epsg:4326"
            uriLine = "Linestring?crs=epsg:4326"
            
            self.vehicle = QgsVectorLayer(uri, 'Vehicle', "memory")
            self.vehiclePath = QgsVectorLayer(uriLine, 'VehiclePath', "memory")

            # Set drone image for marker symbol
            path = QDir().currentPath()
            full = path +'/camera.svg'
            symbolSVG = QgsSvgMarkerSymbolLayer(full)
            symbolSVG.setSize(4)
            symbolSVG.setFillColor(QColor('#0000ff'))
            symbolSVG.setStrokeColor(QColor('#ff0000'))
            symbolSVG.setStrokeWidth(1)
            
            self.vehicle.renderer().symbol().changeSymbolLayer(0, symbolSVG )
            
            #set autorefresh
            self.vehicle.setAutoRefreshInterval(500)
            self.vehicle.setAutoRefreshEnabled(True)
            self.vehiclePath.setAutoRefreshInterval(500)
            self.vehiclePath.setAutoRefreshEnabled(True)
            
        if self.pingLayer is None:
            ranges = []
            uri = "Point?crs=epsg:4326"
            self.pingLayer = QgsVectorLayer(uri, 'Pings', 'memory')

            # make symbols
            symbolBlue = QgsSymbol.defaultSymbol(
                    self.pingLayer.geometryType())
            symbolBlue.setColor(QColor('#0000FF'))
            symbolGreen = QgsSymbol.defaultSymbol(
                    self.pingLayer.geometryType())
            symbolGreen.setColor(QColor('#00FF00'))
            symbolYellow = QgsSymbol.defaultSymbol(
                    self.pingLayer.geometryType())
            symbolYellow.setColor(QColor('#FFFF00'))
            symbolOrange = QgsSymbol.defaultSymbol(
                    self.pingLayer.geometryType())
            symbolOrange.setColor(QColor('#FFA500'))
            symbolRed = QgsSymbol.defaultSymbol(
                    self.pingLayer.geometryType())
            symbolRed.setColor(QColor('#FF0000'))

            # make ranges
            rBlue = QgsRendererRange(0, 20, symbolBlue, 'Blue')
            rGreen = QgsRendererRange(20, 40, symbolGreen, 'Green')
            rYellow = QgsRendererRange(40, 60, symbolYellow, 'Yellow')
            rOrange = QgsRendererRange(60, 80, symbolOrange, 'Orange')
            rRed = QgsRendererRange(80, 100, symbolRed, 'Red')

            ranges.append(rBlue)
            ranges.append(rGreen)
            ranges.append(rYellow)
            ranges.append(rOrange)
            ranges.append(rRed)

            # set renderer to set symbol based on amplitude
            self.pingRenderer = QgsGraduatedSymbolRenderer('Amp', ranges)
            myClassificationMethod = QgsApplication.classificationMethodRegistry().method("EqualInterval")
            self.pingRenderer.setClassificationMethod(myClassificationMethod)
            self.pingRenderer.setClassAttribute('Amp')
            vpr = self.pingLayer.dataProvider()
            vpr.addAttributes([QgsField(name='Amp', type=QVariant.Double, len=30)])
            self.pingLayer.updateFields()

            # set the renderer and allow the layerayer to auto refresh
            self.pingLayer.setRenderer(self.pingRenderer)
            self.pingLayer.setAutoRefreshInterval(500)
            self.pingLayer.setAutoRefreshEnabled(True)

        self.mapLayer = QgsRasterLayer(self.fileName[0], "SRTM layer name")
        print(self.mapLayer.crs())


        
        if self.mapLayer.isValid():   
            QgsProject.instance().addMapLayer(self.mapLayer)
            QgsProject.instance().addMapLayer(self.estimate)
            QgsProject.instance().addMapLayer(self.vehicle)
            QgsProject.instance().addMapLayer(self.vehiclePath)
            QgsProject.instance().addMapLayer(self.pingLayer)
            print('valid layer')
        else:
            print('invalid layer')

class MapLegend(QWidget):
    '''
    Custom widget to display map legend
    '''
    def __init__(self):
            QWidget.__init__(self)

            self.__createWidget()

    def __createWidget(self):
        '''
        Helper function that creates layout of legend
        '''

        self.__layMapLegend = QGridLayout()
        self.setLayout(self.__layMapLegend)
        self.__layMapLegend.setSpacing(10)

        #Creating the labels for legend
        lbl_vehicleSymb = QLabel('Vehicle Location', self)
        lbl_vehicleTravel = QLabel('Vehicle Path', self)
        lbl_symbolBlue = QLabel('Weakest', self)
        lbl_symbolGreen = QLabel('Weak', self)
        lbl_symbolYellow = QLabel('Neutral', self)
        lbl_symbolOrange = QLabel('Strong', self)
        lbl_symbolRed = QLabel('Strongest', self)
        lbl_estimatePoint = QLabel('Estimated point', self)


        #Adds vehicle locations icon
        img_vehicleSymb = QSvgWidget('../resources/vehicleSymbol.svg', self)
        img_vehicleSymb.load('../resources/vehicleSymbol.svg')
        img_vehicleSymb.setFixedWidth(50)
        img_vehicleSymb.setFixedHeight(50)

        #Adding weakest ping
        img_symbolBlue = QSvgWidget('../resources/symbBlue.svg', self)
        img_symbolBlue.load('../resources/symbBlue.svg')
        img_symbolBlue.setFixedWidth(50)
        img_symbolBlue.setFixedHeight(50)

        #Adding weak ping
        img_symbolGreen = QSvgWidget('../resources/symbGreen.svg', self)
        img_symbolGreen.load('../resources/symbGreen.svg')
        img_symbolGreen.setFixedWidth(50)
        img_symbolGreen.setFixedHeight(50)

        #Adding Neutral ping
        img_symbolYellow = QSvgWidget('../resources/symbYellow.svg', self)
        img_symbolYellow.load('../resources/symbYellow.svg')
        img_symbolYellow.setFixedWidth(50)
        img_symbolYellow.setFixedHeight(50)

        #Adding Strong ping
        img_symbolOrange = QSvgWidget('../resources/symbOrange.svg', self)
        img_symbolOrange.load('../resources/symbOrange.svg')
        img_symbolOrange.setFixedWidth(50)
        img_symbolOrange.setFixedHeight(50)           

        #Adding Strongest ping
        img_symbolRed = QSvgWidget('../resources/symbRed.svg', self)
        img_symbolRed.load('../resources/symbRed.svg')
        img_symbolRed.setFixedWidth(50)
        img_symbolRed.setFixedHeight(50)

        #Adding Estimated Point
        img_symbolEstPoint = QSvgWidget('../resources/symbEstPoint.svg', self)
        img_symbolEstPoint.load('../resources/symbEstPoint.svg')
        img_symbolEstPoint.setFixedWidth(50)
        img_symbolEstPoint.setFixedHeight(50)

        #Adding Vehicle Path
        img_symbolVPath = QSvgWidget('../resources/symbVehiclePath.svg', self)
        img_symbolVPath.load('../resources/symbVehiclePath.svg')
        img_symbolVPath.setFixedWidth(50)
        img_symbolVPath.setFixedHeight(50)


        #Adding Labels to the layout
        self.__layMapLegend.addWidget(lbl_estimatePoint, 1, 1)
        self.__layMapLegend.addWidget(lbl_vehicleSymb, 2, 1)
        self.__layMapLegend.addWidget(lbl_vehicleTravel, 3, 1)
        self.__layMapLegend.addWidget(lbl_symbolBlue, 4, 1)
        self.__layMapLegend.addWidget(lbl_symbolGreen, 5, 1)
        self.__layMapLegend.addWidget(lbl_symbolYellow, 6, 1)
        self.__layMapLegend.addWidget(lbl_symbolOrange, 7, 1)
        self.__layMapLegend.addWidget(lbl_symbolRed, 8, 1)

        #Adding label images to the layout
        self.__layMapLegend.addWidget(img_symbolEstPoint, 1, 2)
        self.__layMapLegend.addWidget(img_vehicleSymb,2,2)
        self.__layMapLegend.addWidget(img_symbolVPath,3,2)
        self.__layMapLegend.addWidget(img_symbolBlue,4,2)
        self.__layMapLegend.addWidget(img_symbolGreen,5,2)
        self.__layMapLegend.addWidget(img_symbolYellow,6,2)
        self.__layMapLegend.addWidget(img_symbolOrange, 7, 2)
        self.__layMapLegend.addWidget(img_symbolRed,8,2)

<<<<<<< HEAD

=======
>>>>>>> 4d26f93b
def configSetup():
    '''
    Helper function to set up paths to QGIS lbrary files, and 
    config file
    '''
    config_path = 'gcsConfig.ini'
    if(not os.path.isfile(config_path)):
        prefix_path = QFileDialog.getExistingDirectory(None, 'Select the Qgis directory')          
        config = configparser.ConfigParser()
        config['FilePaths'] = {}
        config['FilePaths']['PrefixPath'] = prefix_path
        if ("qgis" not in prefix_path):
            msg = QMessageBox()
            msg.setText("Warning, incorrect file chosen. Map tools may not function as expected")
            msg.setWindowTitle("Alert")
            msg.setIcon(QMessageBox.Critical)
            msg.exec_()
        with open(config_path, 'w') as configFile:
            config.write(configFile)
            return config, prefix_path
    else:
        config = configparser.ConfigParser()
        config.read(config_path)
        prefix_path = config['FilePaths']['PrefixPath']
        return config, prefix_path

   


if __name__ == '__main__':
    logName = dt.datetime.now().strftime('%Y.%m.%d.%H.%M.%S_gcs.log')
    logger = logging.getLogger()
    logger.setLevel(logging.DEBUG)
    ch = logging.StreamHandler(sys.stdout)
    ch.setLevel(logging.WARNING)
    formatter = logging.Formatter(
        '%(asctime)s.%(msecs)03d: %(levelname)s:%(name)s: %(message)s', 
        datefmt='%Y-%M-%d %H:%m:%S')
    ch.setFormatter(formatter)
    logger.addHandler(ch)
    ch = logging.FileHandler(logName)
    ch.setLevel(logging.DEBUG)
    ch.setFormatter(formatter)
    logger.addHandler(ch)
    
  
    app = QgsApplication([], True)
    
    configObj, prefix_path = configSetup()
    
    QgsApplication.setPrefixPath(prefix_path)

    app.initQgis()

    ex = GCS(configObj)
    ex.show()

    exitcode = app.exec_()
    app.exitQgis()
    sys.exit(exitcode)<|MERGE_RESOLUTION|>--- conflicted
+++ resolved
@@ -2177,8 +2177,6 @@
         '''
         mapLegend = MapLegend()
         self.layout().addWidget(mapLegend)
-<<<<<<< HEAD
-=======
 
         '''
         # MAP LEGEND
@@ -2195,7 +2193,6 @@
         lbl_legend.grid(column=0, row=2, sticky='ew')
         '''
         
->>>>>>> 4d26f93b
 
     
     def exportPing(self):
@@ -2768,10 +2765,6 @@
         self.__layMapLegend.addWidget(img_symbolOrange, 7, 2)
         self.__layMapLegend.addWidget(img_symbolRed,8,2)
 
-<<<<<<< HEAD
-
-=======
->>>>>>> 4d26f93b
 def configSetup():
     '''
     Helper function to set up paths to QGIS lbrary files, and 
