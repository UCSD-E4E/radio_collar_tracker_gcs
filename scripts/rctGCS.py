--- conflicted
+++ resolved
@@ -20,9 +20,7 @@
 #
 # DATE      WHO Description
 # -----------------------------------------------------------------------------
-<<<<<<< HEAD
 # 05/18/20  NH  Updated API for core
-=======
 # 05/17/20  AG  Finished implementing start/stop recording button
 # 05/17/20  AG  Added setting target frequencies and system connection text updates.
 # 05/13/20  AG  Added ability to set and receive expert debug options
@@ -30,7 +28,6 @@
 # 05/05/20  AG  Tied options entries to string vars
 # 05/03/20  ML  Added Expert Settings popup, Added the ability to load TIFF img
 # 05/03/20  AG  Added TCP connection and update options functionalities
->>>>>>> 06150d9d
 # 04/26/20  NH  Updated API, switched from UDP to TCP
 # 04/20/20  NH  Updated API and imports
 # 04/17/20  NH  Updated imports and MAVModel API
