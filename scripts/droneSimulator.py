#!/usr/bin/env python3
###############################################################################
#     Radio Collar Tracker Ground Control Software
#     Copyright (C) 2020  Nathan Hui
#
#     This program is free software: you can redistribute it and/or modify
#     it under the terms of the GNU General Public License as published by
#     the Free Software Foundation, either version 3 of the License, or
#     (at your option) any later version.
#
#     This program is distributed in the hope that it will be useful,
#     but WITHOUT ANY WARRANTY; without even the implied warranty of
#     MERCHANTABILITY or FITNESS FOR A PARTICULAR PURPOSE.  See the
#     GNU General Public License for more details.
#
#     You should have received a copy of the GNU General Public License
#     along with this program.  If not, see <http://www.gnu.org/licenses/>.
#
###############################################################################
#
# DATE      WHO Description
# -----------------------------------------------------------------------------
# 08/07/22  HG  Added multiple-client functionality
# 08/06/20  NH  Fixed reset on init
# 07/29/20  NH  Added docstrings
# 05/23/20  NH  Fixed simulator run/stop actions
# 05/20/20  NH  Added droneSim.reset to facilitate simulator reset, fixed
#                 logging setup
# 05/19/20  NH  Renamed droneSim.__options to droneSim.PP_options to provide
#                 command line access
# 05/18/20  NH  Moved droneComms to rctComms, combined payload options into
#                 dict, annotated simulator parameters, updated commands to use
#                 binary protocol, integrated vehicle and ping data
# 05/05/20  NH  Integrated mission simulator and ping generation
# 04/26/20  NH  Removed old droneSimulator class, added output, added command
#                 callback, fixed sendFrequencies, added error capture, fixed
#                 cli args
# 04/25/20  NH  Finished abstraction of droneSimulator to droneSim
# 04/20/20  NH  Fixed sender to not send tuple as addr
# 04/19/20  NH  Added abstraction, switched to rctTransport comm interface
# 04/14/20  NH  Initial history
#
###############################################################################
import argparse
import threading
import socket
import datetime as dt
from enum import Enum
import logging
import sys
import RCTComms.transport as rctTransport
import numpy as np
from time import sleep
from ping import rctPing
import utm
import json
import RCTComms.comms
import RCTComms.transport
import time
import math
import json

def getIPs():
    '''
    Returns this machine's IP addresses as a set
    '''
    ip = set()

    ip.add(socket.gethostbyname_ex(socket.gethostname())[2][0])
    s = socket.socket(socket.AF_INET, socket.SOCK_DGRAM)
    s.connect(('8.8.8.8', 53))
    ip.add(s.getsockname()[0])
    s.close()
    return ip


class droneSim:
    '''
    Drone simulator class
    '''
    class MISSION_STATE:
        '''
        Mission State values.  These are the possible values of
        self.SS_vehicleState
        '''
        TAKEOFF = 0
        WAYPOINTS = 1
        RTL = 2
        LAND = 3
        END = 4
        SPIN = 5

    def __init__(self, port: RCTComms.comms.mavComms):
        '''
        Creates a new DroneSim object
        :param port:
        '''
        self.__txThread = None
        self.__missionThread = None
        self.__endMissionEvent = None
        self.port = port
        self.__commandMap = {}
        self.__state = {
            'STS_sdrStatus': 0,
            'STS_dirStatus': 0,
            'STS_gpsStatus': 0,
            'STS_sysStatus': 0,
            'STS_swStatus': 0,
        }

        self.__txThread = None

        # PP - Payload parameters
        self.PP_options = {
            "TGT_frequencies": [],
            "SDR_centerFreq": 173500000,
            "SDR_samplingFreq": 2000000,
            "SDR_gain": 20.0,
            "DSP_pingWidth": 15,
            "DSP_pingSNR": 4.0,
            "DSP_pingMax": 1.5,
            "DSP_pingMin": 0.5,
            "GPS_mode": 0,
            "GPS_device": "/dev/null",
            "GPS_baud": 115200,
            "SYS_outputDir": "/tmp",
            "SYS_autostart": False,
        }

        # SM - Simulator Mission parameters
        self.SM_missionRun = True

        self.SM_utmZoneNum = 11
        self.SM_utmZone = 'S'
        self.SM_origin = (478110, 3638925, 0)
        self.SM_end = (478110, 3638400, 0)
        self.SM_TakeoffTarget = (478110, 3638925, 30)
        self.SM_waypoints = [(477974.06988529314, 3638776.3039655555, 30),
                             (478281.5079546513, 3638711.2010632926, 30),
                             (478274.9146625505, 3638679.2543171947, 30),
                             (477975.5071926904, 3638745.8378777136, 30),
                             (477968.40893670684, 3638712.893777053, 30),
                             (478266.818223601, 3638648.3095763493, 30),
                             (478258.7096344019, 3638611.871386835, 30),
                             (477961.8023651167, 3638675.453913263, 30),
                             (477953.6915540979, 3638638.5166701586, 30),
                             (478246.5868126497, 3638575.4419162693, 30),
                             (478239.4937485707, 3638544.494662541, 30),
                             (477943.58029727807, 3638604.5801627054, 30),
                             (477968.0164183045, 3638761.8351352056, 30),
                             (477976.95013863116, 3638774.1124560814, 30)]
        self.SM_targetThreshold = 5
        self.SM_loopPeriod = 0.1
        self.SM_TakeoffVel = 5
        self.SM_WPVel = 35
        self.SM_RTLVel = 20
        self.SM_LandVel = 1

        # SC - Simulation Communications parameters
        self.SC_VehiclePositionMsgPeriod = 1
        self.SC_PingMeasurementPeriod = 1
        self.SC_PingMeasurementSigma = 0
        self.SC_HeartbeatPeriod = 5

        # SP - Simulation Ping parameters
        self.SP_TxPower = 144
        self.SP_TxPowerSigma = 0
        self.SP_SystemLoss = 0
        self.SP_SystemLossSigma = 0
        self.SP_Exponent = 2.5
        self.SP_ExponentSigma = 0
        self.SP_Position = (478110, 3638661, 0)
        self.SP_NoiseFloor = 90
        self.SP_NoiseFloorSigma = 0
        self.SP_TxFreq = 173500000

        # SV - Simulation Vehicle parameters
        self.SV_vehiclePositionSigma = np.array((0, 0, 0))

        # SS - Simulation State parameters
        self.SS_utmZoneNum = 11
        self.SS_utmZone = 'S'
        self.SS_vehiclePosition = self.SM_origin
        self.SS_vehicleState = droneSim.MISSION_STATE.TAKEOFF
        self.SS_startTime = dt.datetime.now()
        self.SS_velocityVector = np.array([0, 0, 0])
        self.SS_vehicleTarget = np.array(self.SM_TakeoffTarget)
        self.SS_waypointIdx = 0
        self.SS_payloadRunning = False

        # HS - Heartbeat State parameters
        self.HS_run = True

        # register command actions here
        self.port.registerCallback(
            RCTComms.comms.EVENTS.COMMAND_GETF, self.__doGetFrequency)
        self.port.registerCallback(
            RCTComms.comms.EVENTS.COMMAND_SETF, self.__doSetFrequency)
        self.port.registerCallback(
            RCTComms.comms.EVENTS.COMMAND_GETOPT, self.__doGetOptions)
        self.port.registerCallback(
            RCTComms.comms.EVENTS.COMMAND_SETOPT, self.__doSetOptions)
        self.port.registerCallback(
            RCTComms.comms.EVENTS.COMMAND_START, self.__doStartMission)
        self.port.registerCallback(
            RCTComms.comms.EVENTS.COMMAND_STOP, self.__doStopMission)
        self.port.registerCallback(
            RCTComms.comms.EVENTS.COMMAND_UPGRADE, self.__doUpgrade)

        # Reset state parameters
        self.reset()

    def reset(self):
        '''
        Sets simulator parameters to their default
        '''
        self.stop()
        self.__commandMap = {}
        self.__state = {
            'STS_sdrStatus': 0,
            'STS_dirStatus': 0,
            'STS_gpsStatus': 0,
            'STS_sysStatus': 0,
            'STS_swStatus': 0,
        }

        # PP - Payload parameters
        self.PP_options = {
            "TGT_frequencies": [],
            "SDR_centerFreq": 173500000,
            "SDR_samplingFreq": 2000000,
            "SDR_gain": 20.0,
            "DSP_pingWidth": 15,
            "DSP_pingSNR": 4.0,
            "DSP_pingMax": 1.5,
            "DSP_pingMin": 0.5,
            "GPS_mode": 0,
            "GPS_device": "/dev/null",
            "GPS_baud": 115200,
            "SYS_outputDir": "/tmp",
            "SYS_autostart": False,
        }

        # SM - Simulator Mission parameters
        self.SM_missionRun = True

        self.SM_utmZoneNum = 11
        self.SM_utmZone = 'S'
        self.SM_origin = (478110, 3638925, 0)
        self.SM_end = (478110, 3638400, 0)
        self.SM_TakeoffTarget = (478110, 3638925, 30)
        '''
        Triangle
        self.SM_waypoints = [(478110, 3638925, 30),
                             (478080, 3638700, 30),
                             (478140, 3638700, 30)]
        Square
        self.SM_waypoints = [(477995, 3638776, 30),
                             (477995, 3638546, 30),
                             (478225, 3638546, 30),
                             (478225, 3638776, 30),
                             (477995, 3638776, 30)]
        100m
        self.SM_waypoints = [(478110.0, 3638761.0, 30),
                            (478060.0, 3638747.6025403785, 30),
                            (478023.39745962154, 3638711.0, 30),
                            (478010.0, 3638661.0, 30),
                            (478023.39745962154, 3638611.0, 30),
                            (478060.0, 3638574.3974596215, 30),
                            (478110.0, 3638561.0, 30),
                            (478160.0, 3638574.3974596215, 30),
                            (478196.60254037846, 3638611.0, 30),
                            (478210.0, 3638661.0, 30),
                            (478196.60254037846, 3638711.0, 30),
                            (478160.0, 3638747.6025403785, 30),
                            (478110.0, 3638761.0, 30)]
        70m
        self.SM_waypoints = [(478110.0, 3638731.0, 30),
                            (478075.0, 3638721.621778265, 30),
                            (478049.37822173507, 3638696.0, 30),
                            (478040.0, 3638661.0, 30),
                            (478049.37822173507, 3638626.0, 30),
                            (478075.0, 3638600.378221735, 30),
                            (478110.0, 3638591.0, 30),
                            (478145.0, 3638600.378221735, 30),
                            (478170.62177826493, 3638626.0, 30),
                            (478180.0, 3638661.0, 30),
                            (478170.62177826493, 3638696.0, 30),
                            (478145.0, 3638721.621778265, 30),
                            (478110.0, 3638731.0, 30)]

        OG
        self.SM_waypoints = [(477974.06988529314, 3638776.3039655555, 30),
                             (477974.06988529314, 3638776.3039655555, 30),
                             (477974.06988529314, 3638776.3039655555, 30),
                             (477974.06988529314, 3638776.3039655555, 30),
                             (477974.06988529314, 3638776.3039655555, 30),
                             (478281.5079546513, 3638711.2010632926, 30),
                             (478274.9146625505, 3638679.2543171947, 30),
                             (477975.5071926904, 3638745.8378777136, 30),
                             (477968.40893670684, 3638712.893777053, 30),
                             (478266.818223601, 3638648.3095763493, 30),
                             (478258.7096344019, 3638611.871386835, 30),
                             (477961.8023651167, 3638675.453913263, 30),
                             (477953.6915540979, 3638638.5166701586, 30),
                             (478246.5868126497, 3638575.4419162693, 30),
                             (478239.4937485707, 3638544.494662541, 30),
                             (477943.58029727807, 3638604.5801627054, 30),
                             (477968.0164183045, 3638761.8351352056, 30),
                             (477976.95013863116, 3638774.1124560814, 30)]
        '''
        self.SM_waypoints = [(478060, 3638631, 30),
                             (478170, 3638631, 30)]
        self.SM_targetThreshold = 5
        self.SM_loopPeriod = 0.1
        self.SM_TakeoffVel = 5
        self.SM_WPVel = 35
        self.SM_RTLVel = 20
        self.SM_LandVel = 1

        # SC - Simulation Communications parameters
        self.SC_VehiclePositionMsgPeriod = 1
        self.SC_PingMeasurementPeriod = 0.5
        self.SC_PingMeasurementSigma = 0
        self.SC_HeartbeatPeriod = 5

        # SP - Simulation Ping parameters
        self.SP_TxPower = 144
        self.SP_TxPowerSigma = 0
        self.SP_SystemLoss = 0
        self.SP_SystemLossSigma = 0
        self.SP_Exponent = 2.5
        self.SP_ExponentSigma = 0
        self.SP_Position = (478110, 3638661, 0)

        #center
        #self.SP_Position = (478110, 3638825, 0)

        #20m beyond
        #self.SP_Position = (478110, 3638680, 0)

        #20m right
        #self.SP_Position = (478130, 3638825, 0)

        #50m right
        #self.SP_Position = (478160, 3638825, 0)

        #diagonal
        #self.SP_Position = (478150, 3638680, 0)

        self.SP_NoiseFloor = 90
        self.SP_NoiseFloorSigma = 0
        self.SP_TxFreq = 173500000

        # SV - Simulation Vehicle parameters
        self.SV_vehiclePositionSigma = np.array((0, 0, 0))

        # SS - Simulation State parameters
        self.SS_utmZoneNum = 11
        self.SS_utmZone = 'S'
        self.SS_vehiclePosition = self.SM_origin
        self.SS_vehicleState = droneSim.MISSION_STATE.TAKEOFF
        self.SS_startTime = dt.datetime.now()
        self.SS_velocityVector = np.array([0, 0, 0])
        self.SS_vehicleTarget = np.array(self.SM_TakeoffTarget)
        self.SS_waypointIdx = 0
        self.SS_vehicleHdg = 0
        self.SS_hdgIndex = 0
        self.SS_payloadRunning = False

        # HS - Heartbeat State parameters
        self.HS_run = True

    def setGain(self, gain: float):
        '''
        Sets the SDR_gain parameter to the specified value
        :param gain:
        '''
        self.PP_options['SDR_gain'] = gain

    def setOutputDir(self, outputDir: str):
        '''
        Sets the output directory to the specified value
        :param outputDir:
        '''
        self.PP_options['SYS_outputDir'] = outputDir

    def setPingParameters(self, DSP_pingWidth: int = None, DSP_pingSNR: float = None, DSP_pingMax: float = None, DSP_pingMin: float = None):
        '''
        Sets the specified ping parameters
        :param DSP_pingWidth:
        :param DSP_pingSNR:
        :param DSP_pingMax:
        :param DSP_pingMin:
        '''
        if DSP_pingWidth is not None:
            self.PP_options['DSP_pingWidth'] = DSP_pingWidth

        if DSP_pingSNR is not None:
            self.PP_options['DSP_pingSNR'] = DSP_pingSNR

        if DSP_pingMax is not None:
            self.PP_options['DSP_pingMax'] = DSP_pingMax

        if DSP_pingMin is not None:
            self.PP_options['DSP_pingMin'] = DSP_pingMin

    def setGPSParameters(self, GPS_device: str = None, GPS_baud: int = None, GPS_mode: bool = None):
        '''
        Sets the specified GPS parameters
        :param GPS_device:
        :param GPS_baud:
        :param GPS_mode:
        '''
        if GPS_device is not None:
            self.PP_options['GPS_device'] = GPS_device

        if GPS_baud is not None:
            self.PP_options['GPS_baud'] = GPS_baud

        if GPS_mode is not None:
            self.PP_options['GPS_mode'] = GPS_mode

    def setAutostart(self, SYS_autostart: bool):
        '''
        Sets the autostart parameter
        :param SYS_autostart:
        '''
        self.PP_options['SYS_autostart'] = SYS_autostart

    def start(self):
        '''
        Starts the simulator.  This is equivalent to turning on the payload with
        autostart enabled.
        '''
        #self.reset()
        self.port.start()
        self.HS_run = True
        self.__txThread = threading.Thread(target=self.__sender)
        self.__txThread.start()

    def stop(self):
        '''
        Stops the simulator.  This is equivalent to turning off the payload.
        '''
        self.HS_run = False
        if self.__txThread is not None:
            self.__txThread.join()
            self.port.stop()

    def restart(self):
        '''
        Stops then starts the simulator.  This is equivalent to power cycling
        the payload.
        '''
        self.stop()
        self.start()

    def gotPing(self, dronePing: rctPing, hdg:float):
        '''
        Helper function to send a ping packet.  This must be called while the
        port is open.
        :param dronePing: rctPing object to send
        '''
        if not self.port.isOpen():
            raise RuntimeError
        print("Ping on %d at %3.7f, %3.7f, %3.0f m, measuring %3.3f" %
              (dronePing.freq, dronePing.lat, dronePing.lon, dronePing.alt, dronePing.power))

        conepacket = RCTComms.comms.rctConePacket(dronePing.lat, dronePing.lon, dronePing.alt, dronePing.power, hdg)


        self.port.sendCone(conepacket)

    def setSystemState(self, system: str, state):
        '''
        Sets the simulator's system state to the specified state.
        :param system: One of STS_sdrStatus, STS_dirStatus, STS_gpsStatus,
                        STS_sysStatus, or STS_swStatus
        :param state: The appropriate state number per ICD
        '''
        self.__state[system] = state

    def setException(self, exception: str, traceback: str):
        '''
        Helper function to send an exception packet.  This must be called while
        the port is open.
        :param exception: Exception string
        :param traceback: Traceback string
        '''
        if not self.port.isOpen():
            raise RuntimeError
        self.port.sendException(exception, traceback)

    def setFrequencies(self, frequencies: list):
        '''
        Sets the simulator's frequencies to the specified frequencies
        :param frequencies:
        '''
        self.PP_options['TGT_frequencies'] = frequencies

    def getFrequencies(self):
        '''
        Retrieves the simulator's frequencies
        '''
        return self.PP_options['TGT_frequencies']

    def setCenterFrequency(self, centerFreq: int):
        '''
        Sets the simulator's center frequency
        :param centerFreq:
        '''
        self.PP_options['SDR_centerFreq'] = centerFreq

    def setSamplingFrequency(self, samplingFreq: int):
        '''
        Sets the simulator's sampling frequency
        :param samplingFreq:
        '''
        self.PP_options['SDR_samplingFreq'] = samplingFreq

    def __ackCommand(self, command: RCTComms.comms.rctBinaryPacket):
        '''
        Sends the command acknowledge packet for the given command.
        :param command:
        '''
        self.port.sendToGCS(RCTComms.comms.rctACKCommand(command._pid, 1))

    def __doGetFrequency(self, packet: RCTComms.comms.rctGETFCommand, addr: str):
        '''
        Callback for the Get Frequency command packet
        :param packet:
        :param addr:
        '''
        self.port.sendToGCS(RCTComms.comms.rctFrequenciesPacket(
            self.PP_options['TGT_frequencies']))

    def __doStartMission(self, packet: RCTComms.comms.rctSTARTCommand, addr: str):
        '''
        Callback for the Start Mission command packet
        :param packet:
        :param addr:
        '''
        self.SS_payloadRunning = True
        self.__ackCommand(packet)

    def __doStopMission(self, packet: RCTComms.comms.rctSTOPCommand, addr: str):
        '''
        Callback for the Stop Mission command packet
        :param packet:
        :param addr:
        '''
        self.SS_payloadRunning = False
        self.__ackCommand(packet)

    def __doSetFrequency(self, packet: RCTComms.comms.rctSETFCommand, addr: str):
        '''
        Callback for the Set Frequency command packet
        :param packet:
        :param addr:
        '''
        frequencies = packet.frequencies

        # Nyquist check
        for freq in frequencies:
            if abs(freq - self.PP_options['SDR_centerFreq']) > self.PP_options['SDR_samplingFreq']:
                raise RuntimeError("Invalid frequency")

        self.PP_options['TGT_frequencies'] = frequencies
        self.__ackCommand(packet)
        self.__doGetFrequency(packet, addr)

    def __doGetOptions(self, packet: RCTComms.comms.rctGETOPTCommand, addr: str):
        '''
        Callback for the Get Options command packet
        :param packet:
        :param addr:
        '''
        scope = packet.scope
        print(self.PP_options)
        packet = RCTComms.comms.rctOptionsPacket(scope, **self.PP_options)
        self.port.sendToGCS(packet)

    def __doSetOptions(self, packet: RCTComms.comms.rctSETOPTCommand, addr: str):
        '''
        Callback for the Set Options command packet
        :param packet:
        :param addr:
        '''
        self.PP_options.update(packet.options)
        self.__doGetOptions(packet, addr)
        self.__ackCommand(packet)

    def __doUpgrade(self, commandPayload):
        '''
        Callback for the Upgrade command packet
        :param commandPayload:
        '''
        pass

    def __sender(self):
        '''
        Thread function for the heartbeat sender.  This function sends the
        heartbeat packet every self.SC_HeartbeatPeriod seconds.
        '''
        while self.HS_run is True:
            packet = RCTComms.comms.rctHeartBeatPacket(self.__state['STS_sysStatus'],
                                                 self.__state['STS_sdrStatus'],
                                                 self.__state['STS_gpsStatus'],
                                                 self.__state['STS_dirStatus'],
                                                 self.__state['STS_swStatus'])
            self.port.sendToAll(packet)
            time.sleep(self.SC_HeartbeatPeriod)

    def transmitPosition(self):
        '''
        Transmits the current vehicle position.  This function must only be used
        when the port is open.  Position is defined by self.SS_vehiclePosition
        in the self.SS_utmZoneNum and self.SS_utmZone zone.
        '''
        if not self.port.isOpen():
            raise RuntimeError
        print(self.SS_vehiclePosition, self.SS_vehicleState,
              np.linalg.norm(self.SS_velocityVector))
        lat, lon = utm.to_latlon(
            self.SS_vehiclePosition[0], self.SS_vehiclePosition[1], self.SS_utmZoneNum, self.SS_utmZone)
        alt = self.SS_vehiclePosition[2]
        hdg = 0
        packet = RCTComms.comms.rctVehiclePacket(lat, lon, alt, hdg)

        self.port.sendVehicle(packet)

    def doMissionOnTread(self, returnOnEnd: bool = False):
        '''
        Runs the flight mission on a new thread.
        '''
        self.__missionThread = threading.Thread(target=lambda:self.doMission(returnOnEnd))
        self.__endMissionEvent = threading.Event()
        time.sleep(0.109) # Help threads not run all together
        self.__missionThread.start()
        
    def stopMissionOnThread(self):
        self.__endMissionEvent.set()
        self.__missionThread.join()


    def doMission(self, returnOnEnd: bool = False):
        '''
        Runs the flight mission.  This function simulates flying the mission
        specified in the SM parameters.
        :param returnOnEnd:
        '''

        self.SS_vehiclePosition = self.SM_origin
        self.SS_vehicleState = droneSim.MISSION_STATE.TAKEOFF
        self.SS_startTime = dt.datetime.now()
        self.SS_velocityVector = np.array([0, 0, 0])
        self.SS_vehicleTarget = np.array(self.SM_TakeoffTarget)
        self.SS_waypointIdx = 0

        prevPosTime = prevPingTime = prevTime = self.SS_startTime
        wpTime = self.SS_startTime
        while self.SM_missionRun:
            #######################
            # Loop time variables #
            #######################
            # Current time
            curTime = dt.datetime.now()
            # Time since mission start
            elTime = (curTime - self.SS_startTime).total_seconds()
            # Time since last loop
            itTime = (curTime - prevTime).total_seconds()
            # Time since last waypoint
            segTime = (curTime - wpTime).total_seconds()

            ########################
            # Flight State Machine #
            ########################
            if self.SS_vehicleState == droneSim.MISSION_STATE.TAKEOFF:
                self.SS_velocityVector = np.array(
                    [0, 0, 1]) * self.SM_TakeoffVel
                self.SS_vehiclePosition += self.SS_velocityVector * itTime
                distanceToTarget = np.linalg.norm(
                    self.SS_vehicleTarget - self.SS_vehiclePosition)
                if distanceToTarget < self.SM_targetThreshold:
                    self.SS_velocityVector = np.array([0, 0, 0])
                    self.SS_vehicleState = droneSim.MISSION_STATE.WAYPOINTS
                    self.SS_vehicleTarget = np.array(
                        self.SM_waypoints[self.SS_waypointIdx])
                    wpTime = dt.datetime.now()

            elif self.SS_vehicleState == droneSim.MISSION_STATE.WAYPOINTS:
                targetVector = self.SS_vehicleTarget - self.SS_vehiclePosition
                distanceToTarget = np.linalg.norm(targetVector)
                self.SS_velocityVector = targetVector / distanceToTarget * self.SM_WPVel

                self.SS_vehiclePosition += self.SS_velocityVector * itTime
                if distanceToTarget < self.SM_targetThreshold:
                    self.SS_velocityVector = np.array([0, 0, 0])
                    wpTime = dt.datetime.now()

                    self.SS_waypointIdx += 1
                    self.SS_vehicleState = droneSim.MISSION_STATE.SPIN

            elif self.SS_vehicleState == droneSim.MISSION_STATE.SPIN:
                self.SS_vehicleHdg = self.SS_hdgIndex*5
                self.SS_hdgIndex += 1
                if self.SS_vehicleHdg == 360:
                    self.SS_hdgIndex = 0
                    if self.SS_waypointIdx < len(self.SM_waypoints):
                        self.SS_vehicleState = droneSim.MISSION_STATE.WAYPOINTS
                        self.SS_vehicleTarget = np.array(
                            self.SM_waypoints[self.SS_waypointIdx])
                    else:
                        self.SS_vehicleState = droneSim.MISSION_STATE.RTL
                        #self.SS_vehicleTarget = np.array(self.SM_end)
                        self.SS_vehicleTarget = np.array(self.SM_TakeoffTarget)
            elif self.SS_vehicleState == droneSim.MISSION_STATE.RTL:
                targetVector = self.SS_vehicleTarget - self.SS_vehiclePosition
                distanceToTarget = np.linalg.norm(targetVector)
                self.SS_velocityVector = targetVector / distanceToTarget * self.SM_RTLVel

                self.SS_vehiclePosition += self.SS_velocityVector * itTime
                if distanceToTarget < self.SM_targetThreshold:
                    self.SS_velocityVector = np.array([0, 0, 0])
                    wpTime = dt.datetime.now()

                    self.SS_vehicleState = droneSim.MISSION_STATE.LAND
                    #self.SS_vehicleTarget = np.array(self.SM_end)
                    self.SS_vehicleTarget = np.array(self.SM_origin)

            elif self.SS_vehicleState == droneSim.MISSION_STATE.LAND:
                self.SS_velocityVector = np.array([0, 0, -1]) * self.SM_LandVel
                self.SS_vehiclePosition += self.SS_velocityVector * itTime
                distanceToTarget = np.linalg.norm(
                    self.SS_vehicleTarget - self.SS_vehiclePosition)
                if distanceToTarget < self.SM_targetThreshold:
                    self.SS_velocityVector = np.array([0, 0, 0])
                    wpTime = dt.datetime.now()
                    self.SS_vehicleState = droneSim.MISSION_STATE.END
            else:
                if returnOnEnd:
                    return
                else:
                    self.SS_velocityVector = np.array([0, 0, 0])

            if self.__endMissionEvent is not None:
                if self.__endMissionEvent.wait(self.SM_loopPeriod):
                    self.SM_missionRun = False
                    break
            else:
                sleep(self.SM_loopPeriod)

            ###################
            # Ping Simulation #
            ###################
            if (curTime - prevPingTime).total_seconds() > self.SC_PingMeasurementPeriod:
                lat, lon = utm.to_latlon(
                    self.SS_vehiclePosition[0], self.SS_vehiclePosition[1], self.SM_utmZoneNum, self.SM_utmZone)
                latT, lonT = utm.to_latlon(
                    self.SS_vehicleTarget[0], self.SS_vehicleTarget[1], self.SM_utmZoneNum, self.SM_utmZone)
                if self.SS_vehicleState == droneSim.MISSION_STATE.SPIN:
                        hdg = self.SS_vehicleHdg
                else:
                    hdg = self.get_bearing(lat, lon, latT, lonT)
                    self.SS_vehicleHdg = hdg
                pingMeasurement = self.calculatePingMeasurement()
                if pingMeasurement is not None:
                    print("in Ping Measurement")

                    newPing = rctPing(
                        lat, lon, pingMeasurement[0], pingMeasurement[1], self.SS_vehiclePosition[2], curTime.timestamp())

                    #hdg = self.get_bearing(self.SS_vehiclePosition[0], self.SS_vehiclePosition[1], self.SS_vehicleTarget[0], self.SS_vehicleTarget[1])

                    print(hdg)
                    '''
                    if self.SS_payloadRunning:
                        self.gotPing(newPing)
                    '''
                    if newPing is not None:
                        self.gotPing(newPing, hdg)
                prevPingTime = curTime

            ###################
            # Position Output #
            ###################
            if (curTime - prevPosTime).total_seconds() > self.SC_VehiclePositionMsgPeriod:
                self.transmitPosition()
                prevPosTime = curTime
            prevTime = curTime

    def get_bearing(self, lat1, long1, lat2, long2):
        dLon = (long2 - long1)
        x = math.cos(math.radians(lat2)) * math.sin(math.radians(dLon))
        y = math.cos(math.radians(lat1)) * math.sin(math.radians(lat2)) - math.sin(math.radians(lat1)) * math.cos(math.radians(lat2)) * math.cos(math.radians(dLon))
        brng = np.arctan2(x,y)
        brng = np.degrees(brng)

        return brng

    def __antennaModel(self, beam_angle) -> float:
        return np.abs(np.cos(beam_angle)) ** (2.99999)

    def __computeHeadingMultiplier(self) -> float:
        # Get my current heading
        x = np.cos(np.deg2rad(self.SS_vehicleHdg))
        y = np.sin(np.deg2rad(self.SS_vehicleHdg))
        heading_vector = np.array([x, y, 0])

        # Get the bearing to the transmitter
        transmitter_vector = np.array(self.SP_Position) - np.array(self.SS_vehiclePosition)
        transmitter_vector = transmitter_vector / np.linalg.norm(transmitter_vector)

        # Compute the bearing from antenna to transmitter
        dot = np.dot(heading_vector, transmitter_vector)
        angle = np.arccos(dot)
        print("Angle: ", np.rad2deg(angle))

        # Plug into directivity model
        model = self.__antennaModel(angle)
        print("Model: ", model)
        return model

    def calculatePingMeasurement(self):
        '''
        Calculate the simulated ping measurement from the current state
        variables
        '''
        # check against frequencies
        '''
        if abs(self.SP_TxFreq - self.PP_options['SDR_centerFreq']) > self.PP_options['SDR_samplingFreq']:
            return None

        if self.SP_TxFreq not in self.PP_options['TGT_frequencies']:
            return None
        '''
        # vehicle is correctly configured
        l_rx = np.array(self.SS_vehiclePosition)
        l_tx = np.array(self.SP_Position)
        rand = np.random.normal(scale=self.SP_TxPowerSigma)
        P_tx = self.SP_TxPower + rand
        randEx = np.random.normal(scale=self.SP_ExponentSigma)
        n = self.SP_Exponent + randEx
        C = self.SP_SystemLoss
        f_tx = self.SP_TxFreq
        randN = np.random.normal(scale=self.SP_NoiseFloorSigma)#added
        P_n = self.SP_NoiseFloor + randN
        print(randN)
        print(P_n)

        d = np.linalg.norm(l_rx - l_tx)

        Prx = P_tx - 10 * n * np.log10(d) - C

        measurement = [Prx, f_tx]

        measurement[0] *= self.__computeHeadingMultiplier()

        measurement = (measurement[0], measurement[1])

        # implement noise floor
        if Prx < P_n:
           measurement = None

        return measurement


    def exportSettings(self, filename):
        e = {}
        e['commandMap'] = str(self.__commandMap)

        e['State'] = str(self.__state )

        e['PP_options'] = str(self.PP_options )
        e['SM_missionRun'] = str(self.SM_missionRun )

        e['SM_utmZoneNum'] = str(self.SM_utmZoneNum)
        e['SM_utmZone'] = str(self.SM_utmZone)

        e['SM_origin'] = str(self.SM_origin)

        e['SM_TakeoffTarget'] = str(self.SM_TakeoffTarget)

        e['SM_waypoints'] = str(self.SM_waypoints )

        e['SM_targetThreshold'] = str(self.SM_targetThreshold)

        e['SM_loopPeriod'] = str(self.SM_loopPeriod )

        e['SM_TakeoffVel'] = str(self.SM_TakeoffVel)

        e['SM_WPVel'] = str(self.SM_WPVel )

        e['SM_RTLVel'] = str(self.SM_RTLVel)

        e['SM_LandVel'] = str(self.SM_LandVel)


        e['SC_VehiclePositionMsgPeriod'] = str(self.SC_VehiclePositionMsgPeriod)

        e['SC_PingMeasurementPeriod'] = str(self.SC_PingMeasurementPeriod )

        e['SC_PingMeasurementSigma'] = str(self.SC_PingMeasurementSigma )

        e['SC_HeartbeatPeriod'] = str(self.SC_HeartbeatPeriod )


        e['SP_TxPower'] = str(self.SP_TxPower )

        e['SP+TxPowerSigma'] = str(self.SP_TxPowerSigma)

        e['SP_SystemLoss'] = str(self.SP_SystemLoss )

        e['SP_SystemLossSigma'] = str(self.SP_SystemLossSigma )

        e['SP_Exponent'] = str(self.SP_Exponent )

        e['SP_ExponentSigma'] = str(self.SP_ExponentSigma)

        e['SP_Position'] = str(self.SP_Position )

        e['SP_NoiseFloor'] = str(self.SP_NoiseFloor)

        e['SP_NoiseFloorSigma:'] = str(self.SP_NoiseFloorSigma )

        e['SP_TxFreq'] = str(self.SP_TxFreq )


        e['SV_VehiclePositionSigma'] = str(self.SV_vehiclePositionSigma)


        e['SS_utmZoneNum'] = str(self.SS_utmZoneNum)

        e['SS_utmZone'] = str(self.SS_utmZone )

        e['SS_VehiclePosition'] = str(self.SS_vehiclePosition )

        e['SS_vehicleState'] = str(self.SS_vehicleState)

        e['SS_startTime'] = str(self.SS_startTime )

        e['SS_velocityVector'] = str(self.SS_velocityVector)

        e['SS_vehicleTarget'] = str(self.SS_vehicleTarget)

        e['SS_waypointIdx'] = str(self.SS_waypointIdx )

        e['SS_payloadRunning'] = str(self.SS_payloadRunning )


        e['HS_run'] = str(self.HS_run )

        settingsFile = filename + '.json'
        with open(settingsFile, 'w') as outfile:
            json.dump(e, outfile)

<<<<<<< HEAD
def addClient():
    '''
    Connects another client and adds the associated simulator to simList
    '''

    if args.protocol == 'udp':
        port = RCTComms.transport.RCTUDPClient(port=args.port, addr=args.target)
    elif args.protocol == 'tcp':
        port = RCTComms.transport.RCTTCPClient(port=args.port, addr=args.target)

    sim = droneSim(RCTComms.comms.mavComms(port))
    simList.append(sim)

def doAll(action:str, args=None):
    '''
    Calls the specified action on each simulator in simList

    :param action: the function to be called
    '''
    try:
        for sim in simList:
            if action == "start":
                sim.start()
            elif action == "stop":
                sim.stop()
            elif action == "restart":
                sim.restart()
            elif action == "gotPing":
                sim.gotPing(args[0])
            elif action == "setException":
                sim.setException(args[0], args[1])
            elif action == "getFrequencies":
                sim.getFrequencies()
            elif action == "transmitPosition":
                sim.transmitPosition()
            elif action == "doMission":
                sim.doMission(args[0])
            elif action == "calculatePingMeasurement":
                sim.calculatePingMeasurement()
            else:
                print("Error: Select one of the following functions:")
                print("\'start\', \'stop\', \'restart\', \'gotPing\', ", end='')
                print("\'setException\', \'getFrequencies\', ", end='')
                print("\'transmitPosition\', \'doMission\', \'calculatePingMeasurement\'")
                break
    except TypeError:
        print("Error: Ensure you have provided all required arguments in a list.")

def connectionHandler(connection, id):
    print('Connected {}'.format(id))
    comms = RCTComms.comms.mavComms(connection)
    sim = droneSim(comms)
    simList.append(sim)
=======
class droneSimPack:
    def __init__(self, port: int, addr: str, protocol: str, clients: int):
        '''
        Creates a pack of multiple DroneSim object
        :param port:
        '''
        self.simList = []
        if protocol == 'udp':
            for i in range(clients):
                tsport = RCTComms.transport.RCTUDPClient(port=port, addr=addr)
                sim = droneSim(RCTComms.comms.mavComms(tsport))
                self.simList.append(sim)
        elif args.protocol == 'tcp':
            for i in range(clients):
                tsport = RCTComms.transport.RCTTCPClient(port=port, addr=addr)
                sim = droneSim(RCTComms.comms.mavComms(tsport))
                self.simList.append(sim)
                
    def start(self):
        '''
        Starts all the simulators in the pack
        '''
        for sim in self.simList:
            sim.start()
            
    def doMission(self, returnOnEnd: bool = False):  
        '''
        Starts missions for all the simulators in the pack
        '''
        for sim in self.simList:
            sim.doMissionOnTread(returnOnEnd)
        
    def stop(self):
        '''
        Stops all missions and thee similators in the pack
        '''
        for sim in self.simList:
            sim.stopMissionOnThread()
            sim.stop()
>>>>>>> 232987a7

simList = []
if __name__ == '__main__':
    parser = argparse.ArgumentParser(
        description='Radio Collar Tracker Payload Control Simulator')
    parser.add_argument('--port', type=int, default=9000)
    parser.add_argument('--protocol', type=str,
                        choices=['udp', 'tcp'], required=True)
    parser.add_argument('--target', type=str, default='127.0.0.1',
                        help='Target IP Address.  Use 255.255.255.255 for broadcast, 127.0.0.1 for local')
    parser.add_argument('--clients', type=int, default=1)
    args = parser.parse_args()
    logName = dt.datetime.now().strftime('%Y.%m.%d.%H.%M.%S_sim.log')
    logger = logging.getLogger()
    logger.setLevel(logging.DEBUG)
    ch = logging.StreamHandler(sys.stdout)
    ch.setLevel(logging.ERROR)
    formatter = logging.Formatter(
        '%(asctime)s.%(msecs)03d: %(levelname)s:%(name)s: %(message)s', datefmt='%Y-%M-%d %H:%m:%S')
    ch.setFormatter(formatter)
    logger.addHandler(ch)
    ch = logging.FileHandler(logName)
    ch.setLevel(logging.DEBUG)
    ch.setFormatter(formatter)
    logger.addHandler(ch)
<<<<<<< HEAD

    f = open('gcsconfig.json')
    options = json.load(f)

    print(options['towerMode'])
    if args.protocol == 'udp':
        if options['towerMode']:
            for i in range(args.clients):
                port = RCTComms.transport.RCTUDPClient(port=args.port, addr=args.target)
                sim = droneSim(RCTComms.comms.mavComms(port))
                simList.append(sim)
        else:
            port = RCTComms.transport.RCTUDPServer(port=args.port)
            sim = droneSim(RCTComms.comms.mavComms(port))
    elif args.protocol == 'tcp':
        if options['towerMode']:
            for i in range(args.clients):
                port = RCTComms.transport.RCTTCPClient(port=args.port, addr=args.target)
                sim = droneSim(RCTComms.comms.mavComms(port))
                simList.append(sim)
        else:
            connected = False
            port = RCTComms.transport.RCTTCPServer(args.port, connectionHandler, addr=args.target)
            port.open()
            while len(simList) == 0:
                continue
            sim = simList[0]
=======
    
    sim = droneSimPack(args.port, args.target, args.protocol, args.clients);
    
    if args.clients == 1:
        sim = sim.simList[0]; # Just hava a single simulator
>>>>>>> 232987a7

    try:
        __IPYTHON__
    except NameError:
        sim.start()<|MERGE_RESOLUTION|>--- conflicted
+++ resolved
@@ -955,19 +955,47 @@
         with open(settingsFile, 'w') as outfile:
             json.dump(e, outfile)
 
-<<<<<<< HEAD
-def addClient():
-    '''
-    Connects another client and adds the associated simulator to simList
-    '''
-
-    if args.protocol == 'udp':
-        port = RCTComms.transport.RCTUDPClient(port=args.port, addr=args.target)
-    elif args.protocol == 'tcp':
-        port = RCTComms.transport.RCTTCPClient(port=args.port, addr=args.target)
-
-    sim = droneSim(RCTComms.comms.mavComms(port))
-    simList.append(sim)
+class droneSimPack:
+    def __init__(self, port: int, addr: str, protocol: str, clients: int):
+        '''
+        Creates a pack of multiple DroneSim object
+        :param port:
+        '''
+        self.simList = []
+        if protocol == 'udp':
+            for i in range(clients):
+                tsport = RCTComms.transport.RCTUDPClient(port=port, addr=addr)
+                sim = droneSim(RCTComms.comms.mavComms(tsport))
+                self.simList.append(sim)
+        elif args.protocol == 'tcp':
+            for i in range(clients):
+                tsport = RCTComms.transport.RCTTCPClient(port=port, addr=addr)
+                sim = droneSim(RCTComms.comms.mavComms(tsport))
+                self.simList.append(sim)
+                
+    def start(self):
+        '''
+        Starts all the simulators in the pack
+        '''
+        for sim in self.simList:
+            sim.start()
+            
+    def doMission(self, returnOnEnd: bool = False):  
+        '''
+        Starts missions for all the simulators in the pack
+        '''
+        for sim in self.simList:
+            sim.doMissionOnTread(returnOnEnd)
+        
+    def stop(self):
+        '''
+        Stops all missions and thee similators in the pack
+        '''
+        for sim in self.simList:
+            sim.stopMissionOnThread()
+            sim.stop()
+
+
 
 def doAll(action:str, args=None):
     '''
@@ -1009,47 +1037,6 @@
     comms = RCTComms.comms.mavComms(connection)
     sim = droneSim(comms)
     simList.append(sim)
-=======
-class droneSimPack:
-    def __init__(self, port: int, addr: str, protocol: str, clients: int):
-        '''
-        Creates a pack of multiple DroneSim object
-        :param port:
-        '''
-        self.simList = []
-        if protocol == 'udp':
-            for i in range(clients):
-                tsport = RCTComms.transport.RCTUDPClient(port=port, addr=addr)
-                sim = droneSim(RCTComms.comms.mavComms(tsport))
-                self.simList.append(sim)
-        elif args.protocol == 'tcp':
-            for i in range(clients):
-                tsport = RCTComms.transport.RCTTCPClient(port=port, addr=addr)
-                sim = droneSim(RCTComms.comms.mavComms(tsport))
-                self.simList.append(sim)
-                
-    def start(self):
-        '''
-        Starts all the simulators in the pack
-        '''
-        for sim in self.simList:
-            sim.start()
-            
-    def doMission(self, returnOnEnd: bool = False):  
-        '''
-        Starts missions for all the simulators in the pack
-        '''
-        for sim in self.simList:
-            sim.doMissionOnTread(returnOnEnd)
-        
-    def stop(self):
-        '''
-        Stops all missions and thee similators in the pack
-        '''
-        for sim in self.simList:
-            sim.stopMissionOnThread()
-            sim.stop()
->>>>>>> 232987a7
 
 simList = []
 if __name__ == '__main__':
@@ -1075,12 +1062,16 @@
     ch.setLevel(logging.DEBUG)
     ch.setFormatter(formatter)
     logger.addHandler(ch)
-<<<<<<< HEAD
+    
+    sim = droneSimPack(args.port, args.target, args.protocol, args.clients);
+    if args.clients == 1:
+        sim = sim.simList[0]; # Just hava a single simulator
 
     f = open('gcsconfig.json')
     options = json.load(f)
 
     print(options['towerMode'])
+
     if args.protocol == 'udp':
         if options['towerMode']:
             for i in range(args.clients):
@@ -1103,13 +1094,6 @@
             while len(simList) == 0:
                 continue
             sim = simList[0]
-=======
-    
-    sim = droneSimPack(args.port, args.target, args.protocol, args.clients);
-    
-    if args.clients == 1:
-        sim = sim.simList[0]; # Just hava a single simulator
->>>>>>> 232987a7
 
     try:
         __IPYTHON__
