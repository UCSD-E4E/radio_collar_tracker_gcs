--- conflicted
+++ resolved
@@ -59,13 +59,9 @@
 import RCTComms.transport
 import time
 import math
-<<<<<<< HEAD
 from config import ConnectionMode
 import config
 from pathlib import Path
-=======
-import json
->>>>>>> db1c5e7f
 
 def getIPs():
     '''
@@ -1083,25 +1079,14 @@
     ch.setFormatter(formatter)
     logger.addHandler(ch)
 
-<<<<<<< HEAD
-    config = config.Configuration(Path('gcsConfig.ini'))
-    config.load()
-
-    if args.protocol == 'udp':
-        if config.connection_mode == ConnectionMode.TOWER:
-=======
     sim = droneSimPack(args.port, args.target, args.protocol, args.clients);
     if args.clients == 1:
         sim = sim.simList[0]; # Just hava a single simulator
-
-    with open('gcsconfig.json') as handle:
-        options = json.load(handle)
-
-    print(options['towerMode'])
+    config = config.Configuration(Path('gcsConfig.ini'))
+    config.load()
 
     if args.protocol == 'udp':
-        if options['towerMode']:
->>>>>>> db1c5e7f
+        if config.connection_mode == ConnectionMode.TOWER:
             for i in range(args.clients):
                 port = RCTComms.transport.RCTUDPClient(port=args.port, addr=args.target)
                 sim = droneSim(RCTComms.comms.mavComms(port))
@@ -1110,11 +1095,7 @@
             port = RCTComms.transport.RCTUDPServer(port=args.port)
             sim = droneSim(RCTComms.comms.mavComms(port))
     elif args.protocol == 'tcp':
-<<<<<<< HEAD
         if config.connection_mode == ConnectionMode.TOWER:
-=======
-        if options['towerMode']:
->>>>>>> db1c5e7f
             for i in range(args.clients):
                 port = RCTComms.transport.RCTTCPClient(port=args.port, addr=args.target)
                 sim = droneSim(RCTComms.comms.mavComms(port))
