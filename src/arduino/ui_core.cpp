/*
 * @fle io_core.c
 *
 * @author Nathan Hui, nthui@eng.ucsd.edu
 *
 * @description Radio Telemetry Tracker UI Core
 *
 *
 *
 * This program is free software: you can redistribute it and/or modify
 * it under the terms of the GNU General Public License as published by
 * the Free Software Foundation, either version 3 of the License, or
 * (at your option) any later version.
 *
 * This program is distributed in the hope that it will be useful,
 * but WITHOUT ANY WARRANTY; without even the implied warranty of
 * MERCHANTABILITY or FITNESS FOR A PARTICULAR PURPOSE.  See the
 * GNU General Public License for more details.
 *
 * You should have received a copy of the GNU General Public License
 * along with this program.  If not, see <http://www.gnu.org/licenses/>.
 */
#include <Arduino.h>
#include <stdio.h>
#include "ui_core.hpp"
#include "Sensor_Module.hpp"
#include "Status_Module.hpp"
#include "LED.hpp"

#define SENSOR_PACKET_MAX_LEN 128

#define SLEEP_TIME 100

<<<<<<< HEAD
uint8_t count = 0;
uint8_t blueState = 0, 
=======
int serialToggle = 0;

int ref = 1;
int count = 0;
//int state = 0;
int blueState = 0, 
>>>>>>> 8a1fba32
	redState = 0, 
	orangeState = 0, 
	yellowState = 0, 
	greenState = 0;
char sensor_packet_buf[SENSOR_PACKET_MAX_LEN];
StatusPacket status;
Sensor_Module sensor(&status.gps);
Status_Module obc(&status);

LED blue, red, orange, yellow, green;

// write interrupt handler (happens everything timer interrupt happens)
// Figure out how to configure timer to 5 hz, set leds at 5hz only if handler called
<<<<<<< HEAD

inline void blink(uint8_t pin){
	digitalWrite(pin, HIGH);
	delay(SLEEP_TIME);
	digitalWrite(pin, LOW);
}

void setup() {
	Serial.begin(9600); // via USB
	Serial1.begin(9600); // GPS
	// Set up LEDs
	blue.pin = 4;
	red.pin = 12;
	orange.pin = 6;
	yellow.pin = 8;
	green.pin = 9;
	pinMode(green.pin, OUTPUT);
	pinMode(yellow.pin, OUTPUT);
	pinMode(orange.pin, OUTPUT);
	pinMode(red.pin, OUTPUT);
	pinMode(blue.pin, OUTPUT);
	
	// Set up timer
	cli();
	TCCR1A = 0;
	TCCR1B = 0;
	TCNT1  = 0;
	OCR1A = 3124;
	TCCR1B |= (1 << WGM12);
	TCCR1B |= (1 << CS12) | (1 << CS10);  
	TIMSK1 |= (1 << OCIE1A);
	sei();

	sensor.start();

	blink(blue.pin);
	blink(red.pin);
	blink(orange.pin);
	blink(yellow.pin);
	blink(green.pin);
}

inline void setLED(LEDState state, uint8_t count, uint8_t& blinkState){
	switch(state){
		case OFF:
			blinkState = LOW;
			break;
		case SLOW:
			if(count == 4){
				blinkState = !blinkState;
			}
			break;
		case FAST:
			blinkState = !blinkState;
			break;
		case ON:
			blinkState = HIGH;
	}

}

ISR( TIMER1_COMPA_vect ) { //timer1 interrupt 1Hz
	count = (count + 1) % 5;
	setLED(blue.ledstate, count, blueState);
	setLED(red.ledstate, count, redState);
	setLED(orange.ledstate, count, orangeState);
	setLED(yellow.ledstate, count, yellowState);
	setLED(green.ledstate, count, greenState);
	digitalWrite(green.pin, greenState);
	digitalWrite(yellow.pin, yellowState);
	digitalWrite(orange.pin, orangeState);
	digitalWrite(red.pin, redState);
	digitalWrite(blue.pin, blueState);
}

LEDState system_map[5] {FAST, OFF, SLOW, ON, OFF};
LEDState storage_map[4] {FAST, ON, OFF, SLOW};
LEDState sdr_map[4] {FAST, ON, OFF, SLOW};
LEDState gps_map[4] {FAST, ON, OFF, SLOW};

void loop() {
	if (Serial1.available() > 0){
		char c = Serial1.read();
		if(sensor.decode(c)){
			sensor.getPacket(sensor_packet_buf, SENSOR_PACKET_MAX_LEN);
			Serial.println(sensor_packet_buf);
		}
	}

	if(Serial.available() > 0){
		char c = Serial.read();
		if(obc.decode(c)){
			
			blue.ledstate = system_map[status.system];
			red.ledstate = storage_map[status.storage];
			orange.ledstate = sdr_map[status.sdr];
			yellow.ledstate = gps_map[status.gps];
			
			if( status.system == SYS_WAIT_FOR_START
				&& status.storage == STR_READY
				&& status.sdr == SDR_READY
				&& status.gps == GPS_READY ) {
				green.ledstate = ON;
				// Serial.println( "green" );
			}
		}
	}
	yellow.ledstate = gps_map[status.gps];
=======

void setup() {
        Serial.begin(9600); // via USB
        Serial1.begin(9600); // GPS
	// Set up LEDs
        pinMode(9, OUTPUT);
	pinMode( 8, OUTPUT );
	pinMode( 6, OUTPUT );
	pinMode( 12, OUTPUT );
	pinMode( 4, OUTPUT );
	blue.pin = 9;
        red.pin = 8;
        orange.pin = 6;
        yellow.pin = 12;
        green.pin = 4;
	blue.ledstate = OFF;
	red.ledstate = OFF;
	orange.ledstate = OFF;
	yellow.ledstate = OFF;
	green.ledstate = OFF;

	// Set up timer
	cli();
	TCCR1A = 0;
	TCCR1B = 0;
	TCNT1  = 0;
	OCR1A = 3124;
	TCCR1B |= (1 << WGM12);
	TCCR1B |= (1 << CS12) | (1 << CS10);  
	TIMSK1 |= (1 << OCIE1A);
	sei();

        // Broken!!!
        // compass.begin(NULL);
        // status.gps = GPS_INIT;
        // obc = new Status_Module(&status);
        // sensor = new Sensor_Module(&status.gps);
}

inline void configureLED(){
}

ISR( TIMER1_COMPA_vect ) { //timer1 interrupt 1Hz
	count++;
	configureLED();
	if( 1) {
		switch( blue.ledstate ) {
		case OFF:
			digitalWrite( blue.pin, LOW );
			break;
		case SLOW:
			if( count == 5 ) {
				blueState = !blueState;
				digitalWrite( blue.pin, blueState );
			}
			break;
		case FAST:
			blueState = !blueState;
			digitalWrite( blue.pin, blueState );
			break;
		case ON:
			digitalWrite( blue.pin, HIGH );
			break;
		}
		switch( red.ledstate ) {
		case OFF:
			digitalWrite( red.pin, LOW );
			break;
		case SLOW:
			if( count == 5 ) {
				redState = !redState;
				digitalWrite( red.pin, redState );
			}
			break;
		case FAST:
			redState = !redState;
			digitalWrite( red.pin, redState );
			break;
		case ON:
			digitalWrite( red.pin, HIGH );
			break;
		}
		switch( orange.ledstate ) {
		case OFF:
			digitalWrite( orange.pin, LOW );
			break;
		case SLOW:
			if( count == 5 ) {
				orangeState = !orangeState;
				digitalWrite( orange.pin, orangeState );
			}
			break;
		case FAST:
			orangeState = !orangeState;
			digitalWrite( orange.pin, orangeState );
			break;
		case ON:
			digitalWrite( orange.pin, HIGH );
			break;
		}
		switch( yellow.ledstate ) {
		case OFF:
			digitalWrite( yellow.pin, LOW );
			break;
		case SLOW:
			if( count == 5 ) {
				yellowState = !yellowState;
				digitalWrite( yellow.pin, yellowState );
			}
			break;
		case FAST:
			yellowState = !yellowState;
			digitalWrite( yellow.pin, yellowState );
			break;
		case ON:
			digitalWrite( yellow.pin, HIGH );
			break;
		}
		switch( green.ledstate ) {
		case OFF:
			digitalWrite( green.pin, LOW );
			break;
		case SLOW:
			if( count == 5 ) {
				greenState = !greenState;
				digitalWrite( green.pin, greenState );
			}
			break;
		case FAST:
			greenState = !greenState;
			digitalWrite( green.pin, greenState );
			break;
		case ON:
			digitalWrite( green.pin, HIGH );
			break;
		}
	}
	if( count == 5 ) {
		count = 0;
	}
}

void loop() {
        if (Serial1.available() > 0){
                char c = Serial1.read();
                if(sensor.decode(c)){
                        sensor.getPacket(sensor_packet_buf, SENSOR_PACKET_MAX_LEN);
                        Serial.println(sensor_packet_buf);
                }
        }

        if(Serial.available() > 0){
                char c = Serial.read();
                if(obc.decode(c)){
                        switch( status.system ) {
                                case SYS_INIT:
                                        blue.ledstate = FAST;
                                        Serial.println( "blue SYS_INIT");
					break;
                                case SYS_WAIT_FOR_START:
                                        blue.ledstate = OFF;
                                        Serial.println( "blue. SYS_WAIT_FOR_START");
					break;
                                case SYS_WAIT_FOR_END:
                                        blue.ledstate = SLOW;
                                        Serial.println( "blue SYS_WAIT_FOR_END");
					break;
                                case SYS_FINISH:
                                        blue.ledstate = ON;
                                        Serial.println( "blue SYS_FINISH");
					break;
                                case SYS_FAIL:
                                        blue.ledstate = OFF;
                                        Serial.println( "blue SYS_FAIL");
					break;
                        }
                        switch( status.storage ) {
                                case STR_INIT:
                                        red.ledstate = FAST;
                                        Serial.println( "red STR_INIT" );
					break;
                                case STR_READY:
                                        red.ledstate = ON;
                                        Serial.println( "red STR_READY" );
					break;
                                case STR_FAIL:
                                        red.ledstate = OFF;
                                        Serial.println( "red STR_FAIL" );
					break;
                                case STR_RETRY:
                                        red.ledstate = SLOW;
                                        Serial.println( "red STR_RETRY" );
					break;
                        }
                        switch( status.sdr ) {
                                case SDR_INIT:
                                        orange.ledstate = FAST;
                                        Serial.println( "orange SDR_INIT" );
					break;
                                case SDR_READY:
                                        orange.ledstate = ON;
                                        Serial.println( "orange SDR_READY" );
					break;
                                case SDR_FAIL:
                                        orange.ledstate = OFF;
                                        Serial.println( "orange SDR_FAIL" );
					break;
                                case SDR_RETRY:
                                        orange.ledstate = SLOW;
                                        Serial.println( "orange SDR_RETRY" );
					break;
                        }
                     switch( status.gps ) {
                                case GPS_INIT:
                                        yellow.ledstate = FAST;
                                        Serial.println( "yellow GPS_INIT" );
					break;
                                case GPS_READY:
                                        yellow.ledstate = ON;
                                        Serial.println( "yellow GPS_READY" );
					break;
                                case GPS_FAIL:
                                        yellow.ledstate = OFF;
                                        Serial.println( "yellow GPS_FAIL" );
					break;
                                case GPS_RETRY:
                                        yellow.ledstate = SLOW;
                                        Serial.println( "yellow GPS_RETRY" );
					break;
                        }
                        if( status.system == SYS_WAIT_FOR_START
                                && status.storage == STR_READY
                                && status.sdr == SDR_READY
                                && status.gps == GPS_READY ) {
                                green.ledstate = ON;
                                Serial.println( "green" );
                        }
                }
        }
>>>>>>> 8a1fba32
}<|MERGE_RESOLUTION|>--- conflicted
+++ resolved
@@ -31,17 +31,8 @@
 
 #define SLEEP_TIME 100
 
-<<<<<<< HEAD
 uint8_t count = 0;
 uint8_t blueState = 0, 
-=======
-int serialToggle = 0;
-
-int ref = 1;
-int count = 0;
-//int state = 0;
-int blueState = 0, 
->>>>>>> 8a1fba32
 	redState = 0, 
 	orangeState = 0, 
 	yellowState = 0, 
@@ -55,7 +46,6 @@
 
 // write interrupt handler (happens everything timer interrupt happens)
 // Figure out how to configure timer to 5 hz, set leds at 5hz only if handler called
-<<<<<<< HEAD
 
 inline void blink(uint8_t pin){
 	digitalWrite(pin, HIGH);
@@ -164,245 +154,4 @@
 		}
 	}
 	yellow.ledstate = gps_map[status.gps];
-=======
-
-void setup() {
-        Serial.begin(9600); // via USB
-        Serial1.begin(9600); // GPS
-	// Set up LEDs
-        pinMode(9, OUTPUT);
-	pinMode( 8, OUTPUT );
-	pinMode( 6, OUTPUT );
-	pinMode( 12, OUTPUT );
-	pinMode( 4, OUTPUT );
-	blue.pin = 9;
-        red.pin = 8;
-        orange.pin = 6;
-        yellow.pin = 12;
-        green.pin = 4;
-	blue.ledstate = OFF;
-	red.ledstate = OFF;
-	orange.ledstate = OFF;
-	yellow.ledstate = OFF;
-	green.ledstate = OFF;
-
-	// Set up timer
-	cli();
-	TCCR1A = 0;
-	TCCR1B = 0;
-	TCNT1  = 0;
-	OCR1A = 3124;
-	TCCR1B |= (1 << WGM12);
-	TCCR1B |= (1 << CS12) | (1 << CS10);  
-	TIMSK1 |= (1 << OCIE1A);
-	sei();
-
-        // Broken!!!
-        // compass.begin(NULL);
-        // status.gps = GPS_INIT;
-        // obc = new Status_Module(&status);
-        // sensor = new Sensor_Module(&status.gps);
-}
-
-inline void configureLED(){
-}
-
-ISR( TIMER1_COMPA_vect ) { //timer1 interrupt 1Hz
-	count++;
-	configureLED();
-	if( 1) {
-		switch( blue.ledstate ) {
-		case OFF:
-			digitalWrite( blue.pin, LOW );
-			break;
-		case SLOW:
-			if( count == 5 ) {
-				blueState = !blueState;
-				digitalWrite( blue.pin, blueState );
-			}
-			break;
-		case FAST:
-			blueState = !blueState;
-			digitalWrite( blue.pin, blueState );
-			break;
-		case ON:
-			digitalWrite( blue.pin, HIGH );
-			break;
-		}
-		switch( red.ledstate ) {
-		case OFF:
-			digitalWrite( red.pin, LOW );
-			break;
-		case SLOW:
-			if( count == 5 ) {
-				redState = !redState;
-				digitalWrite( red.pin, redState );
-			}
-			break;
-		case FAST:
-			redState = !redState;
-			digitalWrite( red.pin, redState );
-			break;
-		case ON:
-			digitalWrite( red.pin, HIGH );
-			break;
-		}
-		switch( orange.ledstate ) {
-		case OFF:
-			digitalWrite( orange.pin, LOW );
-			break;
-		case SLOW:
-			if( count == 5 ) {
-				orangeState = !orangeState;
-				digitalWrite( orange.pin, orangeState );
-			}
-			break;
-		case FAST:
-			orangeState = !orangeState;
-			digitalWrite( orange.pin, orangeState );
-			break;
-		case ON:
-			digitalWrite( orange.pin, HIGH );
-			break;
-		}
-		switch( yellow.ledstate ) {
-		case OFF:
-			digitalWrite( yellow.pin, LOW );
-			break;
-		case SLOW:
-			if( count == 5 ) {
-				yellowState = !yellowState;
-				digitalWrite( yellow.pin, yellowState );
-			}
-			break;
-		case FAST:
-			yellowState = !yellowState;
-			digitalWrite( yellow.pin, yellowState );
-			break;
-		case ON:
-			digitalWrite( yellow.pin, HIGH );
-			break;
-		}
-		switch( green.ledstate ) {
-		case OFF:
-			digitalWrite( green.pin, LOW );
-			break;
-		case SLOW:
-			if( count == 5 ) {
-				greenState = !greenState;
-				digitalWrite( green.pin, greenState );
-			}
-			break;
-		case FAST:
-			greenState = !greenState;
-			digitalWrite( green.pin, greenState );
-			break;
-		case ON:
-			digitalWrite( green.pin, HIGH );
-			break;
-		}
-	}
-	if( count == 5 ) {
-		count = 0;
-	}
-}
-
-void loop() {
-        if (Serial1.available() > 0){
-                char c = Serial1.read();
-                if(sensor.decode(c)){
-                        sensor.getPacket(sensor_packet_buf, SENSOR_PACKET_MAX_LEN);
-                        Serial.println(sensor_packet_buf);
-                }
-        }
-
-        if(Serial.available() > 0){
-                char c = Serial.read();
-                if(obc.decode(c)){
-                        switch( status.system ) {
-                                case SYS_INIT:
-                                        blue.ledstate = FAST;
-                                        Serial.println( "blue SYS_INIT");
-					break;
-                                case SYS_WAIT_FOR_START:
-                                        blue.ledstate = OFF;
-                                        Serial.println( "blue. SYS_WAIT_FOR_START");
-					break;
-                                case SYS_WAIT_FOR_END:
-                                        blue.ledstate = SLOW;
-                                        Serial.println( "blue SYS_WAIT_FOR_END");
-					break;
-                                case SYS_FINISH:
-                                        blue.ledstate = ON;
-                                        Serial.println( "blue SYS_FINISH");
-					break;
-                                case SYS_FAIL:
-                                        blue.ledstate = OFF;
-                                        Serial.println( "blue SYS_FAIL");
-					break;
-                        }
-                        switch( status.storage ) {
-                                case STR_INIT:
-                                        red.ledstate = FAST;
-                                        Serial.println( "red STR_INIT" );
-					break;
-                                case STR_READY:
-                                        red.ledstate = ON;
-                                        Serial.println( "red STR_READY" );
-					break;
-                                case STR_FAIL:
-                                        red.ledstate = OFF;
-                                        Serial.println( "red STR_FAIL" );
-					break;
-                                case STR_RETRY:
-                                        red.ledstate = SLOW;
-                                        Serial.println( "red STR_RETRY" );
-					break;
-                        }
-                        switch( status.sdr ) {
-                                case SDR_INIT:
-                                        orange.ledstate = FAST;
-                                        Serial.println( "orange SDR_INIT" );
-					break;
-                                case SDR_READY:
-                                        orange.ledstate = ON;
-                                        Serial.println( "orange SDR_READY" );
-					break;
-                                case SDR_FAIL:
-                                        orange.ledstate = OFF;
-                                        Serial.println( "orange SDR_FAIL" );
-					break;
-                                case SDR_RETRY:
-                                        orange.ledstate = SLOW;
-                                        Serial.println( "orange SDR_RETRY" );
-					break;
-                        }
-                     switch( status.gps ) {
-                                case GPS_INIT:
-                                        yellow.ledstate = FAST;
-                                        Serial.println( "yellow GPS_INIT" );
-					break;
-                                case GPS_READY:
-                                        yellow.ledstate = ON;
-                                        Serial.println( "yellow GPS_READY" );
-					break;
-                                case GPS_FAIL:
-                                        yellow.ledstate = OFF;
-                                        Serial.println( "yellow GPS_FAIL" );
-					break;
-                                case GPS_RETRY:
-                                        yellow.ledstate = SLOW;
-                                        Serial.println( "yellow GPS_RETRY" );
-					break;
-                        }
-                        if( status.system == SYS_WAIT_FOR_START
-                                && status.storage == STR_READY
-                                && status.sdr == SDR_READY
-                                && status.gps == GPS_READY ) {
-                                green.ledstate = ON;
-                                Serial.println( "green" );
-                        }
-                }
-        }
->>>>>>> 8a1fba32
-}+	